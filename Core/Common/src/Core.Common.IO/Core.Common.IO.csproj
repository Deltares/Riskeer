--- conflicted
+++ resolved
@@ -1,68 +1,55 @@
-<?xml version="1.0" encoding="utf-8"?>
-<Project ToolsVersion="15.0" DefaultTargets="Build" xmlns="http://schemas.microsoft.com/developer/msbuild/2003">
-  <PropertyGroup>
-    <ProjectGuid>{E344867E-9AC9-44C8-88A5-8185681679A9}</ProjectGuid>
-    <RootNamespace>Core.Common.IO</RootNamespace>
-    <AssemblyName>Core.Common.IO</AssemblyName>
-  </PropertyGroup>
-  <Import Project="$(SolutionDir)\build\Riskeer.targets" />
-  <ItemGroup>
-    <Reference Include="System" />
-    <Reference Include="System.Core" />
-    <Reference Include="System.Data" />
-<<<<<<< HEAD
-    <Reference Include="System.Data.SQLite, Version=1.0.106.0, Culture=neutral, PublicKeyToken=db937bc2d44ff139, processorArchitecture=MSIL">
-      <HintPath>..\..\..\..\packages\System.Data.SQLite.Core.1.0.106.0\lib\net45\System.Data.SQLite.dll</HintPath>
-=======
-    <Reference Include="System.Data.SQLite, Version=1.0.109.0, Culture=neutral, PublicKeyToken=db937bc2d44ff139, processorArchitecture=MSIL">
-      <HintPath>..\..\..\..\packages\System.Data.SQLite.Core.1.0.109.2\lib\net40\System.Data.SQLite.dll</HintPath>
->>>>>>> 19617b50
-      <Private>True</Private>
-    </Reference>
-  </ItemGroup>
-  <ItemGroup>
-    <Compile Include="Exceptions\CriticalFileWriteException.cs" />
-    <Compile Include="Exceptions\LineParseException.cs" />
-    <Compile Include="Properties\AssemblyInfo.cs" />
-    <Compile Include="Exceptions\ConversionException.cs" />
-    <Compile Include="Readers\IDataReaderExtensions.cs" />
-    <Compile Include="Readers\SqLiteDatabaseReaderBase.cs" />
-    <Compile Include="Readers\IRowBasedDatabaseReader.cs" />
-    <Compile Include="Readers\ReadResult.cs" />
-    <Compile Include="Readers\StreamReaderHelper.cs" />
-    <Compile Include="SqLiteConnectionStringBuilder.cs" />
-  </ItemGroup>
-  <ItemGroup>
-    <ProjectReference Include="..\Core.Common.Base\Core.Common.Base.csproj">
-      <Project>{3bbfd65b-b277-4e50-ae6d-bd24c3434609}</Project>
-      <Name>Core.Common.Base</Name>
-      <Private>False</Private>
-    </ProjectReference>
-    <ProjectReference Include="..\Core.Common.Util\Core.Common.Util.csproj">
-      <Project>{f49bd8b2-332a-4c91-a196-8cce0a2c7d98}</Project>
-      <Name>Core.Common.Util</Name>
-      <Private>False</Private>
-    </ProjectReference>
-  </ItemGroup>
-  <ItemGroup>
-    <None Include="..\..\..\..\build\Copying.Lesser.licenseheader">
-      <Link>Copying.Lesser.licenseheader</Link>
-    </None>
-    <None Include="packages.config" />
-  </ItemGroup>
-<<<<<<< HEAD
-  <Import Project="..\..\..\..\packages\System.Data.SQLite.Core.1.0.106.0\build\net45\System.Data.SQLite.Core.targets" Condition="Exists('..\..\..\..\packages\System.Data.SQLite.Core.1.0.106.0\build\net45\System.Data.SQLite.Core.targets')" />
-=======
-  <Import Project="..\..\..\..\packages\System.Data.SQLite.Core.1.0.109.2\build\net40\System.Data.SQLite.Core.targets" Condition="Exists('..\..\..\..\packages\System.Data.SQLite.Core.1.0.109.2\build\net40\System.Data.SQLite.Core.targets')" />
->>>>>>> 19617b50
-  <Target Name="EnsureNuGetPackageBuildImports" BeforeTargets="PrepareForBuild">
-    <PropertyGroup>
-      <ErrorText>This project references NuGet package(s) that are missing on this computer. Use NuGet Package Restore to download them.  For more information, see http://go.microsoft.com/fwlink/?LinkID=322105. The missing file is {0}.</ErrorText>
-    </PropertyGroup>
-<<<<<<< HEAD
-    <Error Condition="!Exists('..\..\..\..\packages\System.Data.SQLite.Core.1.0.106.0\build\net45\System.Data.SQLite.Core.targets')" Text="$([System.String]::Format('$(ErrorText)', '..\..\..\..\packages\System.Data.SQLite.Core.1.0.106.0\build\net45\System.Data.SQLite.Core.targets'))" />
-=======
-    <Error Condition="!Exists('..\..\..\..\packages\System.Data.SQLite.Core.1.0.109.2\build\net40\System.Data.SQLite.Core.targets')" Text="$([System.String]::Format('$(ErrorText)', '..\..\..\..\packages\System.Data.SQLite.Core.1.0.109.2\build\net40\System.Data.SQLite.Core.targets'))" />
->>>>>>> 19617b50
-  </Target>
+<?xml version="1.0" encoding="utf-8"?>
+<Project ToolsVersion="15.0" DefaultTargets="Build" xmlns="http://schemas.microsoft.com/developer/msbuild/2003">
+  <PropertyGroup>
+    <ProjectGuid>{E344867E-9AC9-44C8-88A5-8185681679A9}</ProjectGuid>
+    <RootNamespace>Core.Common.IO</RootNamespace>
+    <AssemblyName>Core.Common.IO</AssemblyName>
+  </PropertyGroup>
+  <Import Project="$(SolutionDir)\build\Riskeer.targets" />
+  <ItemGroup>
+    <Reference Include="System" />
+    <Reference Include="System.Core" />
+    <Reference Include="System.Data" />
+    <Reference Include="System.Data.SQLite, Version=1.0.109.0, Culture=neutral, PublicKeyToken=db937bc2d44ff139, processorArchitecture=MSIL">
+      <HintPath>..\..\..\..\packages\System.Data.SQLite.Core.1.0.109.2\lib\net40\System.Data.SQLite.dll</HintPath>
+      <Private>True</Private>
+    </Reference>
+  </ItemGroup>
+  <ItemGroup>
+    <Compile Include="Exceptions\CriticalFileWriteException.cs" />
+    <Compile Include="Exceptions\LineParseException.cs" />
+    <Compile Include="Properties\AssemblyInfo.cs" />
+    <Compile Include="Exceptions\ConversionException.cs" />
+    <Compile Include="Readers\IDataReaderExtensions.cs" />
+    <Compile Include="Readers\SqLiteDatabaseReaderBase.cs" />
+    <Compile Include="Readers\IRowBasedDatabaseReader.cs" />
+    <Compile Include="Readers\ReadResult.cs" />
+    <Compile Include="Readers\StreamReaderHelper.cs" />
+    <Compile Include="SqLiteConnectionStringBuilder.cs" />
+  </ItemGroup>
+  <ItemGroup>
+    <ProjectReference Include="..\Core.Common.Base\Core.Common.Base.csproj">
+      <Project>{3bbfd65b-b277-4e50-ae6d-bd24c3434609}</Project>
+      <Name>Core.Common.Base</Name>
+      <Private>False</Private>
+    </ProjectReference>
+    <ProjectReference Include="..\Core.Common.Util\Core.Common.Util.csproj">
+      <Project>{f49bd8b2-332a-4c91-a196-8cce0a2c7d98}</Project>
+      <Name>Core.Common.Util</Name>
+      <Private>False</Private>
+    </ProjectReference>
+  </ItemGroup>
+  <ItemGroup>
+    <None Include="..\..\..\..\build\Copying.Lesser.licenseheader">
+      <Link>Copying.Lesser.licenseheader</Link>
+    </None>
+    <None Include="packages.config" />
+  </ItemGroup>
+  <Import Project="..\..\..\..\packages\System.Data.SQLite.Core.1.0.109.2\build\net40\System.Data.SQLite.Core.targets" Condition="Exists('..\..\..\..\packages\System.Data.SQLite.Core.1.0.109.2\build\net40\System.Data.SQLite.Core.targets')" />
+  <Target Name="EnsureNuGetPackageBuildImports" BeforeTargets="PrepareForBuild">
+    <PropertyGroup>
+      <ErrorText>This project references NuGet package(s) that are missing on this computer. Use NuGet Package Restore to download them.  For more information, see http://go.microsoft.com/fwlink/?LinkID=322105. The missing file is {0}.</ErrorText>
+    </PropertyGroup>
+    <Error Condition="!Exists('..\..\..\..\packages\System.Data.SQLite.Core.1.0.109.2\build\net40\System.Data.SQLite.Core.targets')" Text="$([System.String]::Format('$(ErrorText)', '..\..\..\..\packages\System.Data.SQLite.Core.1.0.109.2\build\net40\System.Data.SQLite.Core.targets'))" />
+  </Target>
 </Project>