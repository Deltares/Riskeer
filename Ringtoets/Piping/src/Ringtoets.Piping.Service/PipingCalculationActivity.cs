--- conflicted
+++ resolved
@@ -1,106 +1,101 @@
-﻿// Copyright (C) Stichting Deltares 2017. All rights reserved.
-//
-// This file is part of Ringtoets.
-//
-// Ringtoets is free software: you can redistribute it and/or modify
-// it under the terms of the GNU General Public License as published by
-// the Free Software Foundation, either version 3 of the License, or
-// (at your option) any later version.
-// 
-// This program is distributed in the hope that it will be useful,
-// but WITHOUT ANY WARRANTY; without even the implied warranty of
-// MERCHANTABILITY or FITNESS FOR A PARTICULAR PURPOSE. See the
-// GNU General Public License for more details.
-//
-// You should have received a copy of the GNU General Public License
-// along with this program. If not, see <http://www.gnu.org/licenses/>.
-//
-// All names, logos, and references to "Deltares" are registered trademarks of
-// Stichting Deltares and remain full property of Stichting Deltares at all times.
-// All rights reserved.
-
-using System;
-using Core.Common.Base.Data;
-using Core.Common.Base.Service;
-using Ringtoets.Piping.Data;
-using RingtoetsCommonServiceResources = Ringtoets.Common.Service.Properties.Resources;
-
-namespace Ringtoets.Piping.Service
-{
-    /// <summary>
-    /// <see cref="Activity"/> for running a piping calculation.
-    /// </summary>
-    public class PipingCalculationActivity : Activity
-    {
-        private readonly double norm;
-        private readonly double contribution;
-        private readonly PipingCalculation calculation;
-        private readonly RoundedDouble calculatedAssessmentLevel;
-        private readonly PipingProbabilityAssessmentInput pipingProbabilityAssessmentInput;
-
-        /// <summary>
-        /// Initializes a new instance of the <see cref="PipingCalculationActivity"/> class.
-        /// </summary>
-        /// <param name="calculation">The piping data used for the calculation.</param>
-        /// <param name="calculatedAssessmentLevel">The calculated assessment level to use in case no manual assessment level is provided.</param>
-        /// <param name="pipingProbabilityAssessmentInput">General input that influences the probability estimate for a piping
-        /// assessment.</param>
-        /// <param name="norm">The norm to assess for.</param>
-        /// <param name="contribution">The contribution of piping as a percentage (0-100) to the total of the failure probability
-        /// of the assessment section.</param>
-        /// <exception cref="ArgumentNullException">Thrown when any <paramref name="calculation"/> 
-        /// or <paramref name="pipingProbabilityAssessmentInput"/> is <c>null</c>.</exception>
-        public PipingCalculationActivity(PipingCalculation calculation,
-                                         RoundedDouble calculatedAssessmentLevel,
-                                         PipingProbabilityAssessmentInput pipingProbabilityAssessmentInput,
-                                         double norm,
-                                         double contribution)
-        {
-            if (calculation == null)
-            {
-                throw new ArgumentNullException(nameof(calculation));
-            }
-
-            if (pipingProbabilityAssessmentInput == null)
-            {
-                throw new ArgumentNullException(nameof(pipingProbabilityAssessmentInput));
-            }
-
-            this.calculation = calculation;
-            this.calculatedAssessmentLevel = calculatedAssessmentLevel;
-            this.pipingProbabilityAssessmentInput = pipingProbabilityAssessmentInput;
-            this.norm = norm;
-            this.contribution = contribution;
-
-            Description = string.Format(RingtoetsCommonServiceResources.Perform_calculation_with_name_0_, calculation.Name);
-        }
-
-        protected override void OnRun()
-        {
-            if (!PipingCalculationService.Validate(calculation, calculatedAssessmentLevel))
-            {
-                State = ActivityState.Failed;
-                return;
-            }
-
-            PipingDataSynchronizationService.ClearCalculationOutput(calculation);
-
-<<<<<<< HEAD
-            PipingCalculationService.Calculate(calculation, calculatedAssessmentLevel);
-            PipingSemiProbabilisticCalculationService.Calculate(calculation, pipingProbabilityAssessmentInput, norm, contribution);
-=======
-            PipingCalculationService.Calculate(calculation);
->>>>>>> 5664f1bd
-        }
-
-        protected override void OnCancel()
-        {
-            // Unable to cancel a running kernel, so nothing can be done.
-        }
-
-        protected override void OnFinish()
-        {
-            calculation.NotifyObservers();
-        }
-    }
+﻿// Copyright (C) Stichting Deltares 2017. All rights reserved.
+//
+// This file is part of Ringtoets.
+//
+// Ringtoets is free software: you can redistribute it and/or modify
+// it under the terms of the GNU General Public License as published by
+// the Free Software Foundation, either version 3 of the License, or
+// (at your option) any later version.
+// 
+// This program is distributed in the hope that it will be useful,
+// but WITHOUT ANY WARRANTY; without even the implied warranty of
+// MERCHANTABILITY or FITNESS FOR A PARTICULAR PURPOSE. See the
+// GNU General Public License for more details.
+//
+// You should have received a copy of the GNU General Public License
+// along with this program. If not, see <http://www.gnu.org/licenses/>.
+//
+// All names, logos, and references to "Deltares" are registered trademarks of
+// Stichting Deltares and remain full property of Stichting Deltares at all times.
+// All rights reserved.
+
+using System;
+using Core.Common.Base.Data;
+using Core.Common.Base.Service;
+using Ringtoets.Piping.Data;
+using RingtoetsCommonServiceResources = Ringtoets.Common.Service.Properties.Resources;
+
+namespace Ringtoets.Piping.Service
+{
+    /// <summary>
+    /// <see cref="Activity"/> for running a piping calculation.
+    /// </summary>
+    public class PipingCalculationActivity : Activity
+    {
+        private readonly double norm;
+        private readonly double contribution;
+        private readonly PipingCalculation calculation;
+        private readonly RoundedDouble calculatedAssessmentLevel;
+        private readonly PipingProbabilityAssessmentInput pipingProbabilityAssessmentInput;
+
+        /// <summary>
+        /// Initializes a new instance of the <see cref="PipingCalculationActivity"/> class.
+        /// </summary>
+        /// <param name="calculation">The piping data used for the calculation.</param>
+        /// <param name="calculatedAssessmentLevel">The calculated assessment level to use in case no manual assessment level is provided.</param>
+        /// <param name="pipingProbabilityAssessmentInput">General input that influences the probability estimate for a piping
+        /// assessment.</param>
+        /// <param name="norm">The norm to assess for.</param>
+        /// <param name="contribution">The contribution of piping as a percentage (0-100) to the total of the failure probability
+        /// of the assessment section.</param>
+        /// <exception cref="ArgumentNullException">Thrown when any <paramref name="calculation"/> 
+        /// or <paramref name="pipingProbabilityAssessmentInput"/> is <c>null</c>.</exception>
+        public PipingCalculationActivity(PipingCalculation calculation,
+                                         RoundedDouble calculatedAssessmentLevel,
+                                         PipingProbabilityAssessmentInput pipingProbabilityAssessmentInput,
+                                         double norm,
+                                         double contribution)
+        {
+            if (calculation == null)
+            {
+                throw new ArgumentNullException(nameof(calculation));
+            }
+
+            if (pipingProbabilityAssessmentInput == null)
+            {
+                throw new ArgumentNullException(nameof(pipingProbabilityAssessmentInput));
+            }
+
+            this.calculation = calculation;
+            this.calculatedAssessmentLevel = calculatedAssessmentLevel;
+            this.pipingProbabilityAssessmentInput = pipingProbabilityAssessmentInput;
+            this.norm = norm;
+            this.contribution = contribution;
+
+            Description = string.Format(RingtoetsCommonServiceResources.Perform_calculation_with_name_0_, calculation.Name);
+        }
+
+        protected override void OnRun()
+        {
+            if (!PipingCalculationService.Validate(calculation, calculatedAssessmentLevel))
+            {
+                State = ActivityState.Failed;
+                return;
+            }
+
+            PipingDataSynchronizationService.ClearCalculationOutput(calculation);
+
+            PipingCalculationService.Calculate(calculation, calculatedAssessmentLevel);
+        }
+
+        protected override void OnCancel()
+        {
+            // Unable to cancel a running kernel, so nothing can be done.
+        }
+
+        protected override void OnFinish()
+        {
+            calculation.NotifyObservers();
+        }
+    }
 }