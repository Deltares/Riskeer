﻿<?xml version="1.0" encoding="utf-8"?>
<Project ToolsVersion="15.0" DefaultTargets="Build" xmlns="http://schemas.microsoft.com/developer/msbuild/2003">
  <PropertyGroup>
    <ProjectGuid>{4D840673-3812-4338-A352-84854E32B8A0}</ProjectGuid>
    <RootNamespace>Ringtoets.Common.Forms</RootNamespace>
    <AssemblyName>Ringtoets.Common.Forms</AssemblyName>
  </PropertyGroup>
  <Import Project="$(SolutionDir)\build\Ringtoets.targets" />
  <ItemGroup>
    <Reference Include="log4net, Version=1.2.14.0, Culture=neutral, PublicKeyToken=669e0ddf0bb1aa2a, processorArchitecture=MSIL">
      <HintPath>..\..\..\..\packages\log4net.2.0.4\lib\net40-full\log4net.dll</HintPath>
      <Private>True</Private>
    </Reference>
    <Reference Include="PresentationCore" />
    <Reference Include="System" />
    <Reference Include="System.Core" />
    <Reference Include="System.Drawing" />
    <Reference Include="System.Windows.Forms" />
    <Reference Include="System.Xml" />
    <Reference Include="WindowsBase" />
  </ItemGroup>
  <ItemGroup>
    <Compile Include="Builders\FailureMechanismSectionResultViewColumnBuilder.cs" />
    <Compile Include="ChangeHandlers\FailureMechanismCalculationChangeHandler.cs" />
    <Compile Include="ChangeHandlers\ObservablePropertyChangeHandler.cs" />
    <Compile Include="ChangeHandlers\FailureMechanismPropertyChangeHandler.cs" />
    <Compile Include="ChangeHandlers\PropertyChangeHelper.cs" />
    <Compile Include="ChangeHandlers\CalculationChangeHandler.cs" />
    <Compile Include="Factories\RingtoetsGraphNodeFactory.cs" />
    <Compile Include="Factories\RingtoetsStackChartDataFactory.cs" />
    <Compile Include="GuiServices\HydraulicBoundaryLocationCalculationGuiService.cs" />
    <Compile Include="GuiServices\IHydraulicBoundaryLocationCalculationGuiService.cs" />
<<<<<<< HEAD
    <Compile Include="Helpers\ObserverHelper.cs" />
=======
    <Compile Include="Helpers\AssemblyCategoryGroupHelper.cs" />
>>>>>>> e2d4cc27
    <Compile Include="Helpers\SelectableHydraulicBoundaryLocationHelper.cs" />
    <Compile Include="Helpers\SuspendDataGridViewColumnResizes.cs" />
    <Compile Include="Helpers\NamingHelper.cs" />
    <Compile Include="Helpers\ProbabilityFormattingHelper.cs" />
    <Compile Include="ImportInfos\RingtoetsImportInfoFactory.cs" />
    <Compile Include="IScenarioRow.cs" />
    <Compile Include="PresentationObjects\NormContext.cs" />
    <Compile Include="PresentationObjects\ForeshoreProfilesContext.cs" />
    <Compile Include="PresentationObjects\HydraulicBoundaryLocationCalculationContext.cs" />
    <Compile Include="PresentationObjects\ICalculationContext.cs" />
    <Compile Include="PresentationObjects\CategoryTreeFolder.cs" />
    <Compile Include="PresentationObjects\FailureMechanismContext.cs" />
    <Compile Include="PresentationObjects\FailureMechanismContributionContext.cs" />
    <Compile Include="PresentationObjects\FailureMechanismSectionResultContext.cs" />
    <Compile Include="PresentationObjects\FailureMechanismSectionsContext.cs" />
    <Compile Include="PresentationObjects\IFailureMechanismContext.cs" />
    <Compile Include="PresentationObjects\IllustrationPointContext.cs" />
    <Compile Include="PresentationObjects\InputContextBase.cs" />
    <Compile Include="PresentationObjects\MapCalculationData.cs" />
    <Compile Include="PresentationObjects\ProbabilityFailureMechanismSectionResultContext.cs" />
    <Compile Include="PresentationObjects\ReferenceLineContext.cs" />
    <Compile Include="PresentationObjects\FailureMechanismItemContextBase.cs" />
    <Compile Include="PresentationObjects\SelectedTopLevelFaultTreeIllustrationPoint.cs" />
    <Compile Include="PresentationObjects\SelectedTopLevelSubMechanismIllustrationPoint.cs" />
    <Compile Include="PresentationObjects\StructuresCalculationContext.cs" />
    <Compile Include="PresentationObjects\StructuresOutputContext.cs" />
    <Compile Include="Properties\Resources.Designer.cs">
      <AutoGen>True</AutoGen>
      <DesignTime>True</DesignTime>
      <DependentUpon>Resources.resx</DependentUpon>
    </Compile>
    <Compile Include="PropertyClasses\DesignVariableProperties.cs" />
    <Compile Include="PropertyClasses\FailureMechanismSectionProbabilityAssessmentProperties.cs" />
    <Compile Include="PropertyClasses\FailureMechanismSectionsProbabilityAssessmentProperties.cs" />
    <Compile Include="PropertyClasses\FailureMechanismSectionProperties.cs" />
    <Compile Include="PropertyClasses\FailureMechanismSectionsProperties.cs" />
    <Compile Include="PropertyClasses\HydraulicBoundaryLocationCalculationProperties.cs" />
    <Compile Include="PropertyClasses\HydraulicBoundaryLocationCalculationsProperties.cs" />
    <Compile Include="PropertyClasses\IllustrationPointProperties.cs" />
    <Compile Include="PropertyClasses\SubMechanismIllustrationPointValuesProperties.cs" />
    <Compile Include="PropertyClasses\SubMechanismIllustrationPointProperties.cs" />
    <Compile Include="PropertyClasses\FaultTreeIllustrationPointProperties.cs" />
    <Compile Include="PropertyClasses\TopLevelFaultTreeIllustrationPointProperties.cs" />
    <Compile Include="PropertyClasses\ForeshoreProfileCollectionProperties.cs" />
    <Compile Include="PropertyClasses\StructureCollectionProperties.cs" />
    <Compile Include="PropertyClasses\StructuresOutputProperties.cs" />
    <Compile Include="PropertyClasses\VariationCoefficientDesignVariableProperties.cs" />
    <Compile Include="PropertyClasses\VariationCoefficientDistributionPropertiesBase.cs" />
    <Compile Include="PropertyClasses\VariationCoefficientLogNormalDistributionDesignVariableProperties.cs" />
    <Compile Include="PropertyClasses\VariationCoefficientNormalDistributionProperties.cs" />
    <Compile Include="PropertyClasses\IObservablePropertyChangeHandler.cs" />
    <Compile Include="PropertyClasses\IFailureMechanismPropertyChangeHandler.cs" />
    <Compile Include="PropertyClasses\LogNormalDistributionProperties.cs" />
    <Compile Include="PropertyClasses\DistributionPropertiesBase.cs" />
    <Compile Include="PropertyClasses\NormalDistributionProperties.cs" />
    <Compile Include="PropertyClasses\StructuresInputBaseProperties.cs" />
    <Compile Include="PresentationObjects\TreeFolderCategory.cs" />
    <Compile Include="Properties\AssemblyInfo.cs" />
    <Compile Include="PropertyClasses\BreakWaterProperties.cs" />
    <Compile Include="PropertyClasses\ForeshoreGeometryProperties.cs" />
    <Compile Include="PropertyClasses\DistributionPropertiesReadOnly.cs" />
    <Compile Include="PropertyClasses\ForeshoreProfileProperties.cs" />
    <Compile Include="PropertyClasses\TruncatedNormalDistributionProperties.cs" />
    <Compile Include="PropertyClasses\UseBreakWaterProperties.cs" />
    <Compile Include="PropertyClasses\UseForeshoreProperties.cs" />
    <Compile Include="PropertyClasses\VariationCoefficientLogNormalDistributionProperties.cs" />
    <Compile Include="PropertyClasses\VariationCoefficientDistributionPropertiesReadOnly.cs" />
    <Compile Include="ExportInfos\RingtoetsExportInfoFactory.cs" />
    <Compile Include="PropertyClasses\TopLevelSubMechanismIllustrationPointProperties.cs" />
    <Compile Include="ScenarioSelectionControl.cs">
      <SubType>UserControl</SubType>
    </Compile>
    <Compile Include="ScenarioSelectionControl.Designer.cs">
      <DependentUpon>ScenarioSelectionControl.cs</DependentUpon>
    </Compile>
    <Compile Include="SelectionDialogBase.cs">
      <SubType>Form</SubType>
    </Compile>
    <Compile Include="SelectionDialogBase.Designer.cs">
      <DependentUpon>SelectionDialogBase.cs</DependentUpon>
    </Compile>
    <Compile Include="HydraulicBoundaryLocationSelectionDialog.cs">
      <SubType>Form</SubType>
    </Compile>
    <Compile Include="StructureIdEqualityComparer.cs" />
    <Compile Include="StructureSelectionDialog.cs">
      <SubType>Form</SubType>
    </Compile>
    <Compile Include="UITypeEditors\HydraulicBoundaryLocationEditor.cs" />
    <Compile Include="UITypeEditors\ForeshoreProfileEditor.cs" />
    <Compile Include="UITypeEditors\IHasForeshoreProfileProperty.cs" />
    <Compile Include="UITypeEditors\IHasHydraulicBoundaryLocationProperty.cs" />
    <Compile Include="UITypeEditors\IHasStructureProperty.cs" />
    <Compile Include="PresentationObjects\SelectableHydraulicBoundaryLocation.cs" />
    <Compile Include="UITypeEditors\StructureEditor.cs" />
    <Compile Include="Views\CalculatableRow.cs" />
    <Compile Include="Views\FailureMechanismSectionRow.cs" />
    <Compile Include="Views\FailureMechanismSectionsTable.cs">
      <SubType>UserControl</SubType>
    </Compile>
    <Compile Include="Views\FailureMechanismSectionsView.cs">
      <SubType>UserControl</SubType>
    </Compile>
    <Compile Include="Views\FailureMechanismSectionsView.Designer.cs">
      <DependentUpon>FailureMechanismSectionsView.cs</DependentUpon>
    </Compile>
    <Compile Include="Views\IllustrationPointsFaultTreeControl.cs">
      <SubType>UserControl</SubType>
    </Compile>
    <Compile Include="Views\IllustrationPointsFaultTreeControl.Designer.cs">
      <DependentUpon>IllustrationPointsFaultTreeControl.cs</DependentUpon>
    </Compile>
    <Compile Include="Views\IllustrationPointControlItem.cs" />
    <Compile Include="Views\IllustrationPointRow.cs" />
    <Compile Include="Views\IllustrationPointsChartControl.cs">
      <SubType>UserControl</SubType>
    </Compile>
    <Compile Include="Views\IllustrationPointsChartControl.Designer.cs">
      <DependentUpon>IllustrationPointsChartControl.cs</DependentUpon>
    </Compile>
    <Compile Include="Views\IllustrationPointsControl.cs">
      <SubType>UserControl</SubType>
    </Compile>
    <Compile Include="Views\IllustrationPointsControl.Designer.cs">
      <DependentUpon>IllustrationPointsControl.cs</DependentUpon>
    </Compile>
    <Compile Include="Views\IllustrationPointsTableControl.cs">
      <SubType>UserControl</SubType>
    </Compile>
    <Compile Include="Views\IllustrationPointsTableControl.Designer.cs">
      <DependentUpon>IllustrationPointsTableControl.cs</DependentUpon>
    </Compile>
    <Compile Include="Views\CalculationsView.cs">
      <SubType>UserControl</SubType>
    </Compile>
    <Compile Include="Views\CalculationsView.Designer.cs">
      <DependentUpon>CalculationsView.cs</DependentUpon>
    </Compile>
    <Compile Include="Views\FailureMechanismView.cs">
      <SubType>UserControl</SubType>
    </Compile>
    <Compile Include="Views\FailureMechanismView.Designer.cs">
      <DependentUpon>FailureMechanismView.cs</DependentUpon>
    </Compile>
    <Compile Include="Views\FailureMechanismSectionResultRow.cs" />
    <Compile Include="Views\HydraulicBoundaryLocationCalculationRow.cs" />
    <Compile Include="Views\HydraulicBoundaryCalculationsView.cs">
      <SubType>UserControl</SubType>
    </Compile>
    <Compile Include="Views\HydraulicBoundaryCalculationsView.Designer.cs">
      <DependentUpon>HydraulicBoundaryCalculationsView.cs</DependentUpon>
    </Compile>
    <Compile Include="Helpers\FailureMechanismSectionResultRowHelper.cs" />
    <Compile Include="Factories\RingtoetsChartDataFactory.cs" />
    <Compile Include="Views\RingtoetsMapControl.cs">
      <SubType>UserControl</SubType>
    </Compile>
    <Compile Include="Views\RingtoetsMapControl.Designer.cs">
      <DependentUpon>RingtoetsMapControl.cs</DependentUpon>
    </Compile>
    <Compile Include="Factories\RingtoetsMapDataFeaturesFactory.cs" />
    <Compile Include="TreeNodeInfos\RingtoetsContextMenuBuilder.cs" />
    <Compile Include="TreeNodeInfos\RingtoetsTreeNodeInfoFactory.cs" />
    <Compile Include="TreeNodeInfos\RingtoetsContextMenuItemFactory.cs" />
    <Compile Include="TypeConverters\NoProbabilityValueDoubleConverter.cs" />
    <Compile Include="TypeConverters\NoValueRoundedDoubleConverter.cs" />
    <Compile Include="Views\CommentView.cs">
      <SubType>UserControl</SubType>
    </Compile>
    <Compile Include="Views\CommentView.Designer.cs">
      <DependentUpon>CommentView.cs</DependentUpon>
    </Compile>
    <Compile Include="Views\FailureMechanismResultView.cs">
      <SubType>UserControl</SubType>
    </Compile>
    <Compile Include="Views\FailureMechanismResultView.Designer.cs">
      <DependentUpon>FailureMechanismResultView.cs</DependentUpon>
    </Compile>
    <Compile Include="Factories\RingtoetsMapDataFactory.cs" />
    <Compile Include="Views\SelectableRow.cs" />
    <Compile Include="Views\GeneralResultFaultTreeIllustrationPointView.cs">
      <SubType>UserControl</SubType>
    </Compile>
    <Compile Include="Views\GeneralResultFaultTreeIllustrationPointView.Designer.cs">
      <DependentUpon>GeneralResultFaultTreeIllustrationPointView.cs</DependentUpon>
    </Compile>
  </ItemGroup>
  <ItemGroup>
    <EmbeddedResource Include="Properties\Resources.resx">
      <Generator>PublicResXFileCodeGenerator</Generator>
      <SubType>Designer</SubType>
      <LastGenOutput>Resources.Designer.cs</LastGenOutput>
    </EmbeddedResource>
    <EmbeddedResource Include="ScenarioSelectionControl.resx">
      <DependentUpon>ScenarioSelectionControl.cs</DependentUpon>
    </EmbeddedResource>
    <EmbeddedResource Include="Views\FailureMechanismSectionsView.resx">
      <DependentUpon>FailureMechanismSectionsView.cs</DependentUpon>
      <SubType>Designer</SubType>
    </EmbeddedResource>
    <EmbeddedResource Include="Views\GeneralResultFaultTreeIllustrationPointView.resx">
      <DependentUpon>GeneralResultFaultTreeIllustrationPointView.cs</DependentUpon>
      <SubType>Designer</SubType>
    </EmbeddedResource>
    <EmbeddedResource Include="Views\IllustrationPointsChartControl.resx">
      <DependentUpon>IllustrationPointsChartControl.cs</DependentUpon>
    </EmbeddedResource>
    <EmbeddedResource Include="Views\IllustrationPointsControl.resx">
      <DependentUpon>IllustrationPointsControl.cs</DependentUpon>
    </EmbeddedResource>
    <EmbeddedResource Include="Views\IllustrationPointsTableControl.resx">
      <DependentUpon>IllustrationPointsTableControl.cs</DependentUpon>
    </EmbeddedResource>
    <EmbeddedResource Include="Views\CalculationsView.resx">
      <DependentUpon>CalculationsView.cs</DependentUpon>
    </EmbeddedResource>
    <EmbeddedResource Include="Views\FailureMechanismView.resx">
      <DependentUpon>FailureMechanismView.cs</DependentUpon>
    </EmbeddedResource>
    <EmbeddedResource Include="Views\CommentView.resx">
      <DependentUpon>CommentView.cs</DependentUpon>
    </EmbeddedResource>
    <EmbeddedResource Include="Views\FailureMechanismResultView.resx">
      <DependentUpon>FailureMechanismResultView.cs</DependentUpon>
      <SubType>Designer</SubType>
    </EmbeddedResource>
    <EmbeddedResource Include="Views\HydraulicBoundaryCalculationsView.resx">
      <DependentUpon>HydraulicBoundaryCalculationsView.cs</DependentUpon>
      <SubType>Designer</SubType>
    </EmbeddedResource>
    <EmbeddedResource Include="Views\RingtoetsMapControl.resx">
      <DependentUpon>RingtoetsMapControl.cs</DependentUpon>
    </EmbeddedResource>
  </ItemGroup>
  <ItemGroup>
    <ProjectReference Include="..\..\..\..\Core\Common\src\Core.Common.Base\Core.Common.Base.csproj">
      <Project>{3bbfd65b-b277-4e50-ae6d-bd24c3434609}</Project>
      <Name>Core.Common.Base</Name>
      <Private>False</Private>
    </ProjectReference>
    <ProjectReference Include="..\..\..\..\Core\Common\src\Core.Common.Controls.TreeView\Core.Common.Controls.TreeView.csproj">
      <Project>{1d27f91f-4e62-4eaf-a0a8-a32708b9a9b1}</Project>
      <Name>Core.Common.Controls.TreeView</Name>
      <Private>False</Private>
    </ProjectReference>
    <ProjectReference Include="..\..\..\..\Core\Common\src\Core.Common.Controls\Core.Common.Controls.csproj">
      <Project>{9a2d67e6-26ac-4d17-b11a-2b4372f2f572}</Project>
      <Name>Core.Common.Controls</Name>
      <Private>False</Private>
    </ProjectReference>
    <ProjectReference Include="..\..\..\..\Core\Common\src\Core.Common.Geometry\Core.Common.Geometry.csproj">
      <Project>{88665510-CE20-4EF5-BE4A-39800720AA2C}</Project>
      <Name>Core.Common.Geometry</Name>
      <Private>False</Private>
    </ProjectReference>
    <ProjectReference Include="..\..\..\..\Core\Common\src\Core.Common.Gui\Core.Common.Gui.csproj">
      <Project>{30e4c2ae-719e-4d70-9fa9-668a9767fbfa}</Project>
      <Name>Core.Common.Gui</Name>
      <Private>False</Private>
    </ProjectReference>
    <ProjectReference Include="..\..\..\..\Core\Common\src\Core.Common.Util\Core.Common.Util.csproj">
      <Project>{F49BD8B2-332A-4C91-A196-8CCE0A2C7D98}</Project>
      <Name>Core.Common.Util</Name>
      <Private>False</Private>
    </ProjectReference>
    <ProjectReference Include="..\..\..\..\Core\Components\src\Core.Components.Chart\Core.Components.Chart.csproj">
      <Project>{516ebc95-b8f2-428c-b7f6-733f01bf8fdd}</Project>
      <Name>Core.Components.Chart</Name>
      <Private>False</Private>
    </ProjectReference>
    <ProjectReference Include="..\..\..\..\Core\Components\src\Core.Components.DotSpatial.Forms\Core.Components.DotSpatial.Forms.csproj">
      <Project>{5a91174a-fb95-4c9d-9ca5-81c0b8d4361a}</Project>
      <Name>Core.Components.DotSpatial.Forms</Name>
      <Private>False</Private>
    </ProjectReference>
    <ProjectReference Include="..\..\..\..\Core\Components\src\Core.Components.Gis.Forms\Core.Components.Gis.Forms.csproj">
      <Project>{4A06DF0D-5D75-4BAD-A95A-A3DB9B7C4AD5}</Project>
      <Name>Core.Components.Gis.Forms</Name>
      <Private>False</Private>
    </ProjectReference>
    <ProjectReference Include="..\..\..\..\Core\Components\src\Core.Components.Gis\Core.Components.Gis.csproj">
      <Project>{318BA582-88C9-4816-A54A-A7E431461DE3}</Project>
      <Name>Core.Components.Gis</Name>
      <Private>False</Private>
    </ProjectReference>
    <ProjectReference Include="..\..\..\..\Core\Components\src\Core.Components.GraphSharp.Forms\Core.Components.GraphSharp.Forms.csproj">
      <Project>{4e575459-ad64-4f5f-b313-9f8e0ec8c03f}</Project>
      <Name>Core.Components.GraphSharp.Forms</Name>
      <Private>False</Private>
    </ProjectReference>
    <ProjectReference Include="..\..\..\..\Core\Components\src\Core.Components.OxyPlot.Forms\Core.Components.OxyPlot.Forms.csproj">
      <Project>{dadaa0a5-288c-49cb-9f08-337f16832c86}</Project>
      <Name>Core.Components.OxyPlot.Forms</Name>
      <Private>False</Private>
    </ProjectReference>
    <ProjectReference Include="..\..\..\..\Core\Components\src\Core.Components.PointedTree.Forms\Core.Components.PointedTree.Forms.csproj">
      <Project>{dbf5a590-2a11-4eb4-a8cc-f3036475e4d5}</Project>
      <Name>Core.Components.PointedTree.Forms</Name>
      <Private>False</Private>
    </ProjectReference>
    <ProjectReference Include="..\..\..\..\Core\Components\src\Core.Components.PointedTree\Core.Components.PointedTree.csproj">
      <Project>{ad3b1634-c435-4618-9971-2ea0817f5de2}</Project>
      <Name>Core.Components.PointedTree</Name>
      <Private>False</Private>
    </ProjectReference>
    <ProjectReference Include="..\..\..\..\Core\Components\src\Core.Components.Stack.Forms\Core.Components.Stack.Forms.csproj">
      <Project>{72109e33-6518-4632-accf-6cbf2a312711}</Project>
      <Name>Core.Components.Stack.Forms</Name>
      <Private>False</Private>
    </ProjectReference>
    <ProjectReference Include="..\..\..\..\Core\Components\src\Core.Components.Stack\Core.Components.Stack.csproj">
      <Project>{6a146889-a3c4-48bf-af53-c0b0cd355be4}</Project>
      <Name>Core.Components.Stack</Name>
      <Private>False</Private>
    </ProjectReference>
    <ProjectReference Include="..\..\..\AssemblyTool\src\Ringtoets.AssemblyTool.Data\Ringtoets.AssemblyTool.Data.csproj">
      <Project>{420ED9C3-0C33-47EA-B893-121A9C0DB4F1}</Project>
      <Name>Ringtoets.AssemblyTool.Data</Name>
      <Private>False</Private>
    </ProjectReference>
    <ProjectReference Include="..\..\..\AssemblyTool\src\Ringtoets.AssemblyTool.Forms\Ringtoets.AssemblyTool.Forms.csproj">
      <Project>{22C5DDB8-2491-4BC6-BDC6-2A7B7EBF40C1}</Project>
      <Name>Ringtoets.AssemblyTool.Forms</Name>
      <Private>False</Private>
    </ProjectReference>
    <ProjectReference Include="..\..\..\HydraRing\src\Ringtoets.HydraRing.Calculation\Ringtoets.HydraRing.Calculation.csproj">
      <Project>{888d4097-8bc2-4703-9fb1-8744c94d525e}</Project>
      <Name>Ringtoets.HydraRing.Calculation</Name>
      <Private>False</Private>
    </ProjectReference>
    <ProjectReference Include="..\Ringtoets.Common.Data\Ringtoets.Common.Data.csproj">
      <Project>{d4200f43-3f72-4f42-af0a-8ced416a38ec}</Project>
      <Name>Ringtoets.Common.Data</Name>
      <Private>False</Private>
    </ProjectReference>
    <ProjectReference Include="..\Ringtoets.Common.IO\Ringtoets.Common.IO.csproj">
      <Project>{52BA7627-CBAB-4209-BE77-3B5F31378277}</Project>
      <Name>Ringtoets.Common.IO</Name>
      <Private>False</Private>
    </ProjectReference>
    <ProjectReference Include="..\Ringtoets.Common.Primitives\Ringtoets.Common.Primitives.csproj">
      <Project>{78AA56F5-431D-465C-AC50-3173D7E90AC1}</Project>
      <Name>Ringtoets.Common.Primitives</Name>
      <Private>False</Private>
    </ProjectReference>
    <ProjectReference Include="..\Ringtoets.Common.Service\Ringtoets.Common.Service.csproj">
      <Project>{D951D6DA-FE83-4920-9FDB-63BF96480B54}</Project>
      <Name>Ringtoets.Common.Service</Name>
      <Private>False</Private>
    </ProjectReference>
    <ProjectReference Include="..\Ringtoets.Common.Util\Ringtoets.Common.Util.csproj">
      <Project>{6A074D65-A81C-4C1C-8E24-F36C916E4ED7}</Project>
      <Name>Ringtoets.Common.Util</Name>
      <Private>False</Private>
    </ProjectReference>
  </ItemGroup>
  <ItemGroup>
    <None Include="..\..\..\..\build\Copying.licenseheader">
      <Link>Copying.licenseheader</Link>
    </None>
    <None Include="packages.config" />
    <None Include="Resources\folder.png" />
    <None Include="Resources\tick.png" />
  </ItemGroup>
  <ItemGroup>
    <None Include="Resources\folder_input.png" />
  </ItemGroup>
  <ItemGroup>
    <None Include="Resources\folder_output.png" />
  </ItemGroup>
  <ItemGroup>
    <None Include="Resources\PlayAll.png" />
  </ItemGroup>
  <ItemGroup>
    <None Include="Resources\table_delete.png" />
  </ItemGroup>
  <ItemGroup>
    <None Include="Resources\cards.png" />
    <None Include="Resources\application_form.png" />
    <None Include="Resources\DikeProfile.png" />
    <None Include="Resources\calculation_icon.png" />
    <None Include="Resources\Structures.png" />
    <None Include="Resources\MapsIcon.png" />
    <None Include="Resources\update.png" />
    <None Include="Resources\warning.ico" />
    <None Include="Resources\CopyHS.png" />
    <None Include="Resources\wand-hat.png" />
    <None Include="Resources\database.png" />
    <None Include="Resources\chart_single_line.png" />
    <None Include="Resources\blue-document-list.png" />
    <None Include="Resources\blue-document--pencil.png" />
    <None Include="Resources\document-task.png" />
    <None Include="Resources\chart-pie-separate.png" />
    <None Include="Resources\control_equalizer_blue.png" />
    <None Include="Resources\folder_add.png" />
    <None Include="Resources\Checkbox_empty.png" />
    <None Include="Resources\Checkbox_ticked.png" />
    <None Include="Resources\PlayHS.png" />
    <None Include="Resources\Sections.png" />
    <None Include="Resources\table.png" />
    <None Include="Resources\tickAll.png" />
  </ItemGroup>
</Project><|MERGE_RESOLUTION|>--- conflicted
+++ resolved
@@ -1,440 +1,437 @@
-﻿<?xml version="1.0" encoding="utf-8"?>
-<Project ToolsVersion="15.0" DefaultTargets="Build" xmlns="http://schemas.microsoft.com/developer/msbuild/2003">
-  <PropertyGroup>
-    <ProjectGuid>{4D840673-3812-4338-A352-84854E32B8A0}</ProjectGuid>
-    <RootNamespace>Ringtoets.Common.Forms</RootNamespace>
-    <AssemblyName>Ringtoets.Common.Forms</AssemblyName>
-  </PropertyGroup>
-  <Import Project="$(SolutionDir)\build\Ringtoets.targets" />
-  <ItemGroup>
-    <Reference Include="log4net, Version=1.2.14.0, Culture=neutral, PublicKeyToken=669e0ddf0bb1aa2a, processorArchitecture=MSIL">
-      <HintPath>..\..\..\..\packages\log4net.2.0.4\lib\net40-full\log4net.dll</HintPath>
-      <Private>True</Private>
-    </Reference>
-    <Reference Include="PresentationCore" />
-    <Reference Include="System" />
-    <Reference Include="System.Core" />
-    <Reference Include="System.Drawing" />
-    <Reference Include="System.Windows.Forms" />
-    <Reference Include="System.Xml" />
-    <Reference Include="WindowsBase" />
-  </ItemGroup>
-  <ItemGroup>
-    <Compile Include="Builders\FailureMechanismSectionResultViewColumnBuilder.cs" />
-    <Compile Include="ChangeHandlers\FailureMechanismCalculationChangeHandler.cs" />
-    <Compile Include="ChangeHandlers\ObservablePropertyChangeHandler.cs" />
-    <Compile Include="ChangeHandlers\FailureMechanismPropertyChangeHandler.cs" />
-    <Compile Include="ChangeHandlers\PropertyChangeHelper.cs" />
-    <Compile Include="ChangeHandlers\CalculationChangeHandler.cs" />
-    <Compile Include="Factories\RingtoetsGraphNodeFactory.cs" />
-    <Compile Include="Factories\RingtoetsStackChartDataFactory.cs" />
-    <Compile Include="GuiServices\HydraulicBoundaryLocationCalculationGuiService.cs" />
-    <Compile Include="GuiServices\IHydraulicBoundaryLocationCalculationGuiService.cs" />
-<<<<<<< HEAD
-    <Compile Include="Helpers\ObserverHelper.cs" />
-=======
-    <Compile Include="Helpers\AssemblyCategoryGroupHelper.cs" />
->>>>>>> e2d4cc27
-    <Compile Include="Helpers\SelectableHydraulicBoundaryLocationHelper.cs" />
-    <Compile Include="Helpers\SuspendDataGridViewColumnResizes.cs" />
-    <Compile Include="Helpers\NamingHelper.cs" />
-    <Compile Include="Helpers\ProbabilityFormattingHelper.cs" />
-    <Compile Include="ImportInfos\RingtoetsImportInfoFactory.cs" />
-    <Compile Include="IScenarioRow.cs" />
-    <Compile Include="PresentationObjects\NormContext.cs" />
-    <Compile Include="PresentationObjects\ForeshoreProfilesContext.cs" />
-    <Compile Include="PresentationObjects\HydraulicBoundaryLocationCalculationContext.cs" />
-    <Compile Include="PresentationObjects\ICalculationContext.cs" />
-    <Compile Include="PresentationObjects\CategoryTreeFolder.cs" />
-    <Compile Include="PresentationObjects\FailureMechanismContext.cs" />
-    <Compile Include="PresentationObjects\FailureMechanismContributionContext.cs" />
-    <Compile Include="PresentationObjects\FailureMechanismSectionResultContext.cs" />
-    <Compile Include="PresentationObjects\FailureMechanismSectionsContext.cs" />
-    <Compile Include="PresentationObjects\IFailureMechanismContext.cs" />
-    <Compile Include="PresentationObjects\IllustrationPointContext.cs" />
-    <Compile Include="PresentationObjects\InputContextBase.cs" />
-    <Compile Include="PresentationObjects\MapCalculationData.cs" />
-    <Compile Include="PresentationObjects\ProbabilityFailureMechanismSectionResultContext.cs" />
-    <Compile Include="PresentationObjects\ReferenceLineContext.cs" />
-    <Compile Include="PresentationObjects\FailureMechanismItemContextBase.cs" />
-    <Compile Include="PresentationObjects\SelectedTopLevelFaultTreeIllustrationPoint.cs" />
-    <Compile Include="PresentationObjects\SelectedTopLevelSubMechanismIllustrationPoint.cs" />
-    <Compile Include="PresentationObjects\StructuresCalculationContext.cs" />
-    <Compile Include="PresentationObjects\StructuresOutputContext.cs" />
-    <Compile Include="Properties\Resources.Designer.cs">
-      <AutoGen>True</AutoGen>
-      <DesignTime>True</DesignTime>
-      <DependentUpon>Resources.resx</DependentUpon>
-    </Compile>
-    <Compile Include="PropertyClasses\DesignVariableProperties.cs" />
-    <Compile Include="PropertyClasses\FailureMechanismSectionProbabilityAssessmentProperties.cs" />
-    <Compile Include="PropertyClasses\FailureMechanismSectionsProbabilityAssessmentProperties.cs" />
-    <Compile Include="PropertyClasses\FailureMechanismSectionProperties.cs" />
-    <Compile Include="PropertyClasses\FailureMechanismSectionsProperties.cs" />
-    <Compile Include="PropertyClasses\HydraulicBoundaryLocationCalculationProperties.cs" />
-    <Compile Include="PropertyClasses\HydraulicBoundaryLocationCalculationsProperties.cs" />
-    <Compile Include="PropertyClasses\IllustrationPointProperties.cs" />
-    <Compile Include="PropertyClasses\SubMechanismIllustrationPointValuesProperties.cs" />
-    <Compile Include="PropertyClasses\SubMechanismIllustrationPointProperties.cs" />
-    <Compile Include="PropertyClasses\FaultTreeIllustrationPointProperties.cs" />
-    <Compile Include="PropertyClasses\TopLevelFaultTreeIllustrationPointProperties.cs" />
-    <Compile Include="PropertyClasses\ForeshoreProfileCollectionProperties.cs" />
-    <Compile Include="PropertyClasses\StructureCollectionProperties.cs" />
-    <Compile Include="PropertyClasses\StructuresOutputProperties.cs" />
-    <Compile Include="PropertyClasses\VariationCoefficientDesignVariableProperties.cs" />
-    <Compile Include="PropertyClasses\VariationCoefficientDistributionPropertiesBase.cs" />
-    <Compile Include="PropertyClasses\VariationCoefficientLogNormalDistributionDesignVariableProperties.cs" />
-    <Compile Include="PropertyClasses\VariationCoefficientNormalDistributionProperties.cs" />
-    <Compile Include="PropertyClasses\IObservablePropertyChangeHandler.cs" />
-    <Compile Include="PropertyClasses\IFailureMechanismPropertyChangeHandler.cs" />
-    <Compile Include="PropertyClasses\LogNormalDistributionProperties.cs" />
-    <Compile Include="PropertyClasses\DistributionPropertiesBase.cs" />
-    <Compile Include="PropertyClasses\NormalDistributionProperties.cs" />
-    <Compile Include="PropertyClasses\StructuresInputBaseProperties.cs" />
-    <Compile Include="PresentationObjects\TreeFolderCategory.cs" />
-    <Compile Include="Properties\AssemblyInfo.cs" />
-    <Compile Include="PropertyClasses\BreakWaterProperties.cs" />
-    <Compile Include="PropertyClasses\ForeshoreGeometryProperties.cs" />
-    <Compile Include="PropertyClasses\DistributionPropertiesReadOnly.cs" />
-    <Compile Include="PropertyClasses\ForeshoreProfileProperties.cs" />
-    <Compile Include="PropertyClasses\TruncatedNormalDistributionProperties.cs" />
-    <Compile Include="PropertyClasses\UseBreakWaterProperties.cs" />
-    <Compile Include="PropertyClasses\UseForeshoreProperties.cs" />
-    <Compile Include="PropertyClasses\VariationCoefficientLogNormalDistributionProperties.cs" />
-    <Compile Include="PropertyClasses\VariationCoefficientDistributionPropertiesReadOnly.cs" />
-    <Compile Include="ExportInfos\RingtoetsExportInfoFactory.cs" />
-    <Compile Include="PropertyClasses\TopLevelSubMechanismIllustrationPointProperties.cs" />
-    <Compile Include="ScenarioSelectionControl.cs">
-      <SubType>UserControl</SubType>
-    </Compile>
-    <Compile Include="ScenarioSelectionControl.Designer.cs">
-      <DependentUpon>ScenarioSelectionControl.cs</DependentUpon>
-    </Compile>
-    <Compile Include="SelectionDialogBase.cs">
-      <SubType>Form</SubType>
-    </Compile>
-    <Compile Include="SelectionDialogBase.Designer.cs">
-      <DependentUpon>SelectionDialogBase.cs</DependentUpon>
-    </Compile>
-    <Compile Include="HydraulicBoundaryLocationSelectionDialog.cs">
-      <SubType>Form</SubType>
-    </Compile>
-    <Compile Include="StructureIdEqualityComparer.cs" />
-    <Compile Include="StructureSelectionDialog.cs">
-      <SubType>Form</SubType>
-    </Compile>
-    <Compile Include="UITypeEditors\HydraulicBoundaryLocationEditor.cs" />
-    <Compile Include="UITypeEditors\ForeshoreProfileEditor.cs" />
-    <Compile Include="UITypeEditors\IHasForeshoreProfileProperty.cs" />
-    <Compile Include="UITypeEditors\IHasHydraulicBoundaryLocationProperty.cs" />
-    <Compile Include="UITypeEditors\IHasStructureProperty.cs" />
-    <Compile Include="PresentationObjects\SelectableHydraulicBoundaryLocation.cs" />
-    <Compile Include="UITypeEditors\StructureEditor.cs" />
-    <Compile Include="Views\CalculatableRow.cs" />
-    <Compile Include="Views\FailureMechanismSectionRow.cs" />
-    <Compile Include="Views\FailureMechanismSectionsTable.cs">
-      <SubType>UserControl</SubType>
-    </Compile>
-    <Compile Include="Views\FailureMechanismSectionsView.cs">
-      <SubType>UserControl</SubType>
-    </Compile>
-    <Compile Include="Views\FailureMechanismSectionsView.Designer.cs">
-      <DependentUpon>FailureMechanismSectionsView.cs</DependentUpon>
-    </Compile>
-    <Compile Include="Views\IllustrationPointsFaultTreeControl.cs">
-      <SubType>UserControl</SubType>
-    </Compile>
-    <Compile Include="Views\IllustrationPointsFaultTreeControl.Designer.cs">
-      <DependentUpon>IllustrationPointsFaultTreeControl.cs</DependentUpon>
-    </Compile>
-    <Compile Include="Views\IllustrationPointControlItem.cs" />
-    <Compile Include="Views\IllustrationPointRow.cs" />
-    <Compile Include="Views\IllustrationPointsChartControl.cs">
-      <SubType>UserControl</SubType>
-    </Compile>
-    <Compile Include="Views\IllustrationPointsChartControl.Designer.cs">
-      <DependentUpon>IllustrationPointsChartControl.cs</DependentUpon>
-    </Compile>
-    <Compile Include="Views\IllustrationPointsControl.cs">
-      <SubType>UserControl</SubType>
-    </Compile>
-    <Compile Include="Views\IllustrationPointsControl.Designer.cs">
-      <DependentUpon>IllustrationPointsControl.cs</DependentUpon>
-    </Compile>
-    <Compile Include="Views\IllustrationPointsTableControl.cs">
-      <SubType>UserControl</SubType>
-    </Compile>
-    <Compile Include="Views\IllustrationPointsTableControl.Designer.cs">
-      <DependentUpon>IllustrationPointsTableControl.cs</DependentUpon>
-    </Compile>
-    <Compile Include="Views\CalculationsView.cs">
-      <SubType>UserControl</SubType>
-    </Compile>
-    <Compile Include="Views\CalculationsView.Designer.cs">
-      <DependentUpon>CalculationsView.cs</DependentUpon>
-    </Compile>
-    <Compile Include="Views\FailureMechanismView.cs">
-      <SubType>UserControl</SubType>
-    </Compile>
-    <Compile Include="Views\FailureMechanismView.Designer.cs">
-      <DependentUpon>FailureMechanismView.cs</DependentUpon>
-    </Compile>
-    <Compile Include="Views\FailureMechanismSectionResultRow.cs" />
-    <Compile Include="Views\HydraulicBoundaryLocationCalculationRow.cs" />
-    <Compile Include="Views\HydraulicBoundaryCalculationsView.cs">
-      <SubType>UserControl</SubType>
-    </Compile>
-    <Compile Include="Views\HydraulicBoundaryCalculationsView.Designer.cs">
-      <DependentUpon>HydraulicBoundaryCalculationsView.cs</DependentUpon>
-    </Compile>
-    <Compile Include="Helpers\FailureMechanismSectionResultRowHelper.cs" />
-    <Compile Include="Factories\RingtoetsChartDataFactory.cs" />
-    <Compile Include="Views\RingtoetsMapControl.cs">
-      <SubType>UserControl</SubType>
-    </Compile>
-    <Compile Include="Views\RingtoetsMapControl.Designer.cs">
-      <DependentUpon>RingtoetsMapControl.cs</DependentUpon>
-    </Compile>
-    <Compile Include="Factories\RingtoetsMapDataFeaturesFactory.cs" />
-    <Compile Include="TreeNodeInfos\RingtoetsContextMenuBuilder.cs" />
-    <Compile Include="TreeNodeInfos\RingtoetsTreeNodeInfoFactory.cs" />
-    <Compile Include="TreeNodeInfos\RingtoetsContextMenuItemFactory.cs" />
-    <Compile Include="TypeConverters\NoProbabilityValueDoubleConverter.cs" />
-    <Compile Include="TypeConverters\NoValueRoundedDoubleConverter.cs" />
-    <Compile Include="Views\CommentView.cs">
-      <SubType>UserControl</SubType>
-    </Compile>
-    <Compile Include="Views\CommentView.Designer.cs">
-      <DependentUpon>CommentView.cs</DependentUpon>
-    </Compile>
-    <Compile Include="Views\FailureMechanismResultView.cs">
-      <SubType>UserControl</SubType>
-    </Compile>
-    <Compile Include="Views\FailureMechanismResultView.Designer.cs">
-      <DependentUpon>FailureMechanismResultView.cs</DependentUpon>
-    </Compile>
-    <Compile Include="Factories\RingtoetsMapDataFactory.cs" />
-    <Compile Include="Views\SelectableRow.cs" />
-    <Compile Include="Views\GeneralResultFaultTreeIllustrationPointView.cs">
-      <SubType>UserControl</SubType>
-    </Compile>
-    <Compile Include="Views\GeneralResultFaultTreeIllustrationPointView.Designer.cs">
-      <DependentUpon>GeneralResultFaultTreeIllustrationPointView.cs</DependentUpon>
-    </Compile>
-  </ItemGroup>
-  <ItemGroup>
-    <EmbeddedResource Include="Properties\Resources.resx">
-      <Generator>PublicResXFileCodeGenerator</Generator>
-      <SubType>Designer</SubType>
-      <LastGenOutput>Resources.Designer.cs</LastGenOutput>
-    </EmbeddedResource>
-    <EmbeddedResource Include="ScenarioSelectionControl.resx">
-      <DependentUpon>ScenarioSelectionControl.cs</DependentUpon>
-    </EmbeddedResource>
-    <EmbeddedResource Include="Views\FailureMechanismSectionsView.resx">
-      <DependentUpon>FailureMechanismSectionsView.cs</DependentUpon>
-      <SubType>Designer</SubType>
-    </EmbeddedResource>
-    <EmbeddedResource Include="Views\GeneralResultFaultTreeIllustrationPointView.resx">
-      <DependentUpon>GeneralResultFaultTreeIllustrationPointView.cs</DependentUpon>
-      <SubType>Designer</SubType>
-    </EmbeddedResource>
-    <EmbeddedResource Include="Views\IllustrationPointsChartControl.resx">
-      <DependentUpon>IllustrationPointsChartControl.cs</DependentUpon>
-    </EmbeddedResource>
-    <EmbeddedResource Include="Views\IllustrationPointsControl.resx">
-      <DependentUpon>IllustrationPointsControl.cs</DependentUpon>
-    </EmbeddedResource>
-    <EmbeddedResource Include="Views\IllustrationPointsTableControl.resx">
-      <DependentUpon>IllustrationPointsTableControl.cs</DependentUpon>
-    </EmbeddedResource>
-    <EmbeddedResource Include="Views\CalculationsView.resx">
-      <DependentUpon>CalculationsView.cs</DependentUpon>
-    </EmbeddedResource>
-    <EmbeddedResource Include="Views\FailureMechanismView.resx">
-      <DependentUpon>FailureMechanismView.cs</DependentUpon>
-    </EmbeddedResource>
-    <EmbeddedResource Include="Views\CommentView.resx">
-      <DependentUpon>CommentView.cs</DependentUpon>
-    </EmbeddedResource>
-    <EmbeddedResource Include="Views\FailureMechanismResultView.resx">
-      <DependentUpon>FailureMechanismResultView.cs</DependentUpon>
-      <SubType>Designer</SubType>
-    </EmbeddedResource>
-    <EmbeddedResource Include="Views\HydraulicBoundaryCalculationsView.resx">
-      <DependentUpon>HydraulicBoundaryCalculationsView.cs</DependentUpon>
-      <SubType>Designer</SubType>
-    </EmbeddedResource>
-    <EmbeddedResource Include="Views\RingtoetsMapControl.resx">
-      <DependentUpon>RingtoetsMapControl.cs</DependentUpon>
-    </EmbeddedResource>
-  </ItemGroup>
-  <ItemGroup>
-    <ProjectReference Include="..\..\..\..\Core\Common\src\Core.Common.Base\Core.Common.Base.csproj">
-      <Project>{3bbfd65b-b277-4e50-ae6d-bd24c3434609}</Project>
-      <Name>Core.Common.Base</Name>
-      <Private>False</Private>
-    </ProjectReference>
-    <ProjectReference Include="..\..\..\..\Core\Common\src\Core.Common.Controls.TreeView\Core.Common.Controls.TreeView.csproj">
-      <Project>{1d27f91f-4e62-4eaf-a0a8-a32708b9a9b1}</Project>
-      <Name>Core.Common.Controls.TreeView</Name>
-      <Private>False</Private>
-    </ProjectReference>
-    <ProjectReference Include="..\..\..\..\Core\Common\src\Core.Common.Controls\Core.Common.Controls.csproj">
-      <Project>{9a2d67e6-26ac-4d17-b11a-2b4372f2f572}</Project>
-      <Name>Core.Common.Controls</Name>
-      <Private>False</Private>
-    </ProjectReference>
-    <ProjectReference Include="..\..\..\..\Core\Common\src\Core.Common.Geometry\Core.Common.Geometry.csproj">
-      <Project>{88665510-CE20-4EF5-BE4A-39800720AA2C}</Project>
-      <Name>Core.Common.Geometry</Name>
-      <Private>False</Private>
-    </ProjectReference>
-    <ProjectReference Include="..\..\..\..\Core\Common\src\Core.Common.Gui\Core.Common.Gui.csproj">
-      <Project>{30e4c2ae-719e-4d70-9fa9-668a9767fbfa}</Project>
-      <Name>Core.Common.Gui</Name>
-      <Private>False</Private>
-    </ProjectReference>
-    <ProjectReference Include="..\..\..\..\Core\Common\src\Core.Common.Util\Core.Common.Util.csproj">
-      <Project>{F49BD8B2-332A-4C91-A196-8CCE0A2C7D98}</Project>
-      <Name>Core.Common.Util</Name>
-      <Private>False</Private>
-    </ProjectReference>
-    <ProjectReference Include="..\..\..\..\Core\Components\src\Core.Components.Chart\Core.Components.Chart.csproj">
-      <Project>{516ebc95-b8f2-428c-b7f6-733f01bf8fdd}</Project>
-      <Name>Core.Components.Chart</Name>
-      <Private>False</Private>
-    </ProjectReference>
-    <ProjectReference Include="..\..\..\..\Core\Components\src\Core.Components.DotSpatial.Forms\Core.Components.DotSpatial.Forms.csproj">
-      <Project>{5a91174a-fb95-4c9d-9ca5-81c0b8d4361a}</Project>
-      <Name>Core.Components.DotSpatial.Forms</Name>
-      <Private>False</Private>
-    </ProjectReference>
-    <ProjectReference Include="..\..\..\..\Core\Components\src\Core.Components.Gis.Forms\Core.Components.Gis.Forms.csproj">
-      <Project>{4A06DF0D-5D75-4BAD-A95A-A3DB9B7C4AD5}</Project>
-      <Name>Core.Components.Gis.Forms</Name>
-      <Private>False</Private>
-    </ProjectReference>
-    <ProjectReference Include="..\..\..\..\Core\Components\src\Core.Components.Gis\Core.Components.Gis.csproj">
-      <Project>{318BA582-88C9-4816-A54A-A7E431461DE3}</Project>
-      <Name>Core.Components.Gis</Name>
-      <Private>False</Private>
-    </ProjectReference>
-    <ProjectReference Include="..\..\..\..\Core\Components\src\Core.Components.GraphSharp.Forms\Core.Components.GraphSharp.Forms.csproj">
-      <Project>{4e575459-ad64-4f5f-b313-9f8e0ec8c03f}</Project>
-      <Name>Core.Components.GraphSharp.Forms</Name>
-      <Private>False</Private>
-    </ProjectReference>
-    <ProjectReference Include="..\..\..\..\Core\Components\src\Core.Components.OxyPlot.Forms\Core.Components.OxyPlot.Forms.csproj">
-      <Project>{dadaa0a5-288c-49cb-9f08-337f16832c86}</Project>
-      <Name>Core.Components.OxyPlot.Forms</Name>
-      <Private>False</Private>
-    </ProjectReference>
-    <ProjectReference Include="..\..\..\..\Core\Components\src\Core.Components.PointedTree.Forms\Core.Components.PointedTree.Forms.csproj">
-      <Project>{dbf5a590-2a11-4eb4-a8cc-f3036475e4d5}</Project>
-      <Name>Core.Components.PointedTree.Forms</Name>
-      <Private>False</Private>
-    </ProjectReference>
-    <ProjectReference Include="..\..\..\..\Core\Components\src\Core.Components.PointedTree\Core.Components.PointedTree.csproj">
-      <Project>{ad3b1634-c435-4618-9971-2ea0817f5de2}</Project>
-      <Name>Core.Components.PointedTree</Name>
-      <Private>False</Private>
-    </ProjectReference>
-    <ProjectReference Include="..\..\..\..\Core\Components\src\Core.Components.Stack.Forms\Core.Components.Stack.Forms.csproj">
-      <Project>{72109e33-6518-4632-accf-6cbf2a312711}</Project>
-      <Name>Core.Components.Stack.Forms</Name>
-      <Private>False</Private>
-    </ProjectReference>
-    <ProjectReference Include="..\..\..\..\Core\Components\src\Core.Components.Stack\Core.Components.Stack.csproj">
-      <Project>{6a146889-a3c4-48bf-af53-c0b0cd355be4}</Project>
-      <Name>Core.Components.Stack</Name>
-      <Private>False</Private>
-    </ProjectReference>
-    <ProjectReference Include="..\..\..\AssemblyTool\src\Ringtoets.AssemblyTool.Data\Ringtoets.AssemblyTool.Data.csproj">
-      <Project>{420ED9C3-0C33-47EA-B893-121A9C0DB4F1}</Project>
-      <Name>Ringtoets.AssemblyTool.Data</Name>
-      <Private>False</Private>
-    </ProjectReference>
-    <ProjectReference Include="..\..\..\AssemblyTool\src\Ringtoets.AssemblyTool.Forms\Ringtoets.AssemblyTool.Forms.csproj">
-      <Project>{22C5DDB8-2491-4BC6-BDC6-2A7B7EBF40C1}</Project>
-      <Name>Ringtoets.AssemblyTool.Forms</Name>
-      <Private>False</Private>
-    </ProjectReference>
-    <ProjectReference Include="..\..\..\HydraRing\src\Ringtoets.HydraRing.Calculation\Ringtoets.HydraRing.Calculation.csproj">
-      <Project>{888d4097-8bc2-4703-9fb1-8744c94d525e}</Project>
-      <Name>Ringtoets.HydraRing.Calculation</Name>
-      <Private>False</Private>
-    </ProjectReference>
-    <ProjectReference Include="..\Ringtoets.Common.Data\Ringtoets.Common.Data.csproj">
-      <Project>{d4200f43-3f72-4f42-af0a-8ced416a38ec}</Project>
-      <Name>Ringtoets.Common.Data</Name>
-      <Private>False</Private>
-    </ProjectReference>
-    <ProjectReference Include="..\Ringtoets.Common.IO\Ringtoets.Common.IO.csproj">
-      <Project>{52BA7627-CBAB-4209-BE77-3B5F31378277}</Project>
-      <Name>Ringtoets.Common.IO</Name>
-      <Private>False</Private>
-    </ProjectReference>
-    <ProjectReference Include="..\Ringtoets.Common.Primitives\Ringtoets.Common.Primitives.csproj">
-      <Project>{78AA56F5-431D-465C-AC50-3173D7E90AC1}</Project>
-      <Name>Ringtoets.Common.Primitives</Name>
-      <Private>False</Private>
-    </ProjectReference>
-    <ProjectReference Include="..\Ringtoets.Common.Service\Ringtoets.Common.Service.csproj">
-      <Project>{D951D6DA-FE83-4920-9FDB-63BF96480B54}</Project>
-      <Name>Ringtoets.Common.Service</Name>
-      <Private>False</Private>
-    </ProjectReference>
-    <ProjectReference Include="..\Ringtoets.Common.Util\Ringtoets.Common.Util.csproj">
-      <Project>{6A074D65-A81C-4C1C-8E24-F36C916E4ED7}</Project>
-      <Name>Ringtoets.Common.Util</Name>
-      <Private>False</Private>
-    </ProjectReference>
-  </ItemGroup>
-  <ItemGroup>
-    <None Include="..\..\..\..\build\Copying.licenseheader">
-      <Link>Copying.licenseheader</Link>
-    </None>
-    <None Include="packages.config" />
-    <None Include="Resources\folder.png" />
-    <None Include="Resources\tick.png" />
-  </ItemGroup>
-  <ItemGroup>
-    <None Include="Resources\folder_input.png" />
-  </ItemGroup>
-  <ItemGroup>
-    <None Include="Resources\folder_output.png" />
-  </ItemGroup>
-  <ItemGroup>
-    <None Include="Resources\PlayAll.png" />
-  </ItemGroup>
-  <ItemGroup>
-    <None Include="Resources\table_delete.png" />
-  </ItemGroup>
-  <ItemGroup>
-    <None Include="Resources\cards.png" />
-    <None Include="Resources\application_form.png" />
-    <None Include="Resources\DikeProfile.png" />
-    <None Include="Resources\calculation_icon.png" />
-    <None Include="Resources\Structures.png" />
-    <None Include="Resources\MapsIcon.png" />
-    <None Include="Resources\update.png" />
-    <None Include="Resources\warning.ico" />
-    <None Include="Resources\CopyHS.png" />
-    <None Include="Resources\wand-hat.png" />
-    <None Include="Resources\database.png" />
-    <None Include="Resources\chart_single_line.png" />
-    <None Include="Resources\blue-document-list.png" />
-    <None Include="Resources\blue-document--pencil.png" />
-    <None Include="Resources\document-task.png" />
-    <None Include="Resources\chart-pie-separate.png" />
-    <None Include="Resources\control_equalizer_blue.png" />
-    <None Include="Resources\folder_add.png" />
-    <None Include="Resources\Checkbox_empty.png" />
-    <None Include="Resources\Checkbox_ticked.png" />
-    <None Include="Resources\PlayHS.png" />
-    <None Include="Resources\Sections.png" />
-    <None Include="Resources\table.png" />
-    <None Include="Resources\tickAll.png" />
-  </ItemGroup>
+﻿<?xml version="1.0" encoding="utf-8"?>
+<Project ToolsVersion="15.0" DefaultTargets="Build" xmlns="http://schemas.microsoft.com/developer/msbuild/2003">
+  <PropertyGroup>
+    <ProjectGuid>{4D840673-3812-4338-A352-84854E32B8A0}</ProjectGuid>
+    <RootNamespace>Ringtoets.Common.Forms</RootNamespace>
+    <AssemblyName>Ringtoets.Common.Forms</AssemblyName>
+  </PropertyGroup>
+  <Import Project="$(SolutionDir)\build\Ringtoets.targets" />
+  <ItemGroup>
+    <Reference Include="log4net, Version=1.2.14.0, Culture=neutral, PublicKeyToken=669e0ddf0bb1aa2a, processorArchitecture=MSIL">
+      <HintPath>..\..\..\..\packages\log4net.2.0.4\lib\net40-full\log4net.dll</HintPath>
+      <Private>True</Private>
+    </Reference>
+    <Reference Include="PresentationCore" />
+    <Reference Include="System" />
+    <Reference Include="System.Core" />
+    <Reference Include="System.Drawing" />
+    <Reference Include="System.Windows.Forms" />
+    <Reference Include="System.Xml" />
+    <Reference Include="WindowsBase" />
+  </ItemGroup>
+  <ItemGroup>
+    <Compile Include="Builders\FailureMechanismSectionResultViewColumnBuilder.cs" />
+    <Compile Include="ChangeHandlers\FailureMechanismCalculationChangeHandler.cs" />
+    <Compile Include="ChangeHandlers\ObservablePropertyChangeHandler.cs" />
+    <Compile Include="ChangeHandlers\FailureMechanismPropertyChangeHandler.cs" />
+    <Compile Include="ChangeHandlers\PropertyChangeHelper.cs" />
+    <Compile Include="ChangeHandlers\CalculationChangeHandler.cs" />
+    <Compile Include="Factories\RingtoetsGraphNodeFactory.cs" />
+    <Compile Include="Factories\RingtoetsStackChartDataFactory.cs" />
+    <Compile Include="GuiServices\HydraulicBoundaryLocationCalculationGuiService.cs" />
+    <Compile Include="GuiServices\IHydraulicBoundaryLocationCalculationGuiService.cs" />
+    <Compile Include="Helpers\AssemblyCategoryGroupHelper.cs" />
+    <Compile Include="Helpers\ObserverHelper.cs" />
+    <Compile Include="Helpers\SelectableHydraulicBoundaryLocationHelper.cs" />
+    <Compile Include="Helpers\SuspendDataGridViewColumnResizes.cs" />
+    <Compile Include="Helpers\NamingHelper.cs" />
+    <Compile Include="Helpers\ProbabilityFormattingHelper.cs" />
+    <Compile Include="ImportInfos\RingtoetsImportInfoFactory.cs" />
+    <Compile Include="IScenarioRow.cs" />
+    <Compile Include="PresentationObjects\NormContext.cs" />
+    <Compile Include="PresentationObjects\ForeshoreProfilesContext.cs" />
+    <Compile Include="PresentationObjects\HydraulicBoundaryLocationCalculationContext.cs" />
+    <Compile Include="PresentationObjects\ICalculationContext.cs" />
+    <Compile Include="PresentationObjects\CategoryTreeFolder.cs" />
+    <Compile Include="PresentationObjects\FailureMechanismContext.cs" />
+    <Compile Include="PresentationObjects\FailureMechanismContributionContext.cs" />
+    <Compile Include="PresentationObjects\FailureMechanismSectionResultContext.cs" />
+    <Compile Include="PresentationObjects\FailureMechanismSectionsContext.cs" />
+    <Compile Include="PresentationObjects\IFailureMechanismContext.cs" />
+    <Compile Include="PresentationObjects\IllustrationPointContext.cs" />
+    <Compile Include="PresentationObjects\InputContextBase.cs" />
+    <Compile Include="PresentationObjects\MapCalculationData.cs" />
+    <Compile Include="PresentationObjects\ProbabilityFailureMechanismSectionResultContext.cs" />
+    <Compile Include="PresentationObjects\ReferenceLineContext.cs" />
+    <Compile Include="PresentationObjects\FailureMechanismItemContextBase.cs" />
+    <Compile Include="PresentationObjects\SelectedTopLevelFaultTreeIllustrationPoint.cs" />
+    <Compile Include="PresentationObjects\SelectedTopLevelSubMechanismIllustrationPoint.cs" />
+    <Compile Include="PresentationObjects\StructuresCalculationContext.cs" />
+    <Compile Include="PresentationObjects\StructuresOutputContext.cs" />
+    <Compile Include="Properties\Resources.Designer.cs">
+      <AutoGen>True</AutoGen>
+      <DesignTime>True</DesignTime>
+      <DependentUpon>Resources.resx</DependentUpon>
+    </Compile>
+    <Compile Include="PropertyClasses\DesignVariableProperties.cs" />
+    <Compile Include="PropertyClasses\FailureMechanismSectionProbabilityAssessmentProperties.cs" />
+    <Compile Include="PropertyClasses\FailureMechanismSectionsProbabilityAssessmentProperties.cs" />
+    <Compile Include="PropertyClasses\FailureMechanismSectionProperties.cs" />
+    <Compile Include="PropertyClasses\FailureMechanismSectionsProperties.cs" />
+    <Compile Include="PropertyClasses\HydraulicBoundaryLocationCalculationProperties.cs" />
+    <Compile Include="PropertyClasses\HydraulicBoundaryLocationCalculationsProperties.cs" />
+    <Compile Include="PropertyClasses\IllustrationPointProperties.cs" />
+    <Compile Include="PropertyClasses\SubMechanismIllustrationPointValuesProperties.cs" />
+    <Compile Include="PropertyClasses\SubMechanismIllustrationPointProperties.cs" />
+    <Compile Include="PropertyClasses\FaultTreeIllustrationPointProperties.cs" />
+    <Compile Include="PropertyClasses\TopLevelFaultTreeIllustrationPointProperties.cs" />
+    <Compile Include="PropertyClasses\ForeshoreProfileCollectionProperties.cs" />
+    <Compile Include="PropertyClasses\StructureCollectionProperties.cs" />
+    <Compile Include="PropertyClasses\StructuresOutputProperties.cs" />
+    <Compile Include="PropertyClasses\VariationCoefficientDesignVariableProperties.cs" />
+    <Compile Include="PropertyClasses\VariationCoefficientDistributionPropertiesBase.cs" />
+    <Compile Include="PropertyClasses\VariationCoefficientLogNormalDistributionDesignVariableProperties.cs" />
+    <Compile Include="PropertyClasses\VariationCoefficientNormalDistributionProperties.cs" />
+    <Compile Include="PropertyClasses\IObservablePropertyChangeHandler.cs" />
+    <Compile Include="PropertyClasses\IFailureMechanismPropertyChangeHandler.cs" />
+    <Compile Include="PropertyClasses\LogNormalDistributionProperties.cs" />
+    <Compile Include="PropertyClasses\DistributionPropertiesBase.cs" />
+    <Compile Include="PropertyClasses\NormalDistributionProperties.cs" />
+    <Compile Include="PropertyClasses\StructuresInputBaseProperties.cs" />
+    <Compile Include="PresentationObjects\TreeFolderCategory.cs" />
+    <Compile Include="Properties\AssemblyInfo.cs" />
+    <Compile Include="PropertyClasses\BreakWaterProperties.cs" />
+    <Compile Include="PropertyClasses\ForeshoreGeometryProperties.cs" />
+    <Compile Include="PropertyClasses\DistributionPropertiesReadOnly.cs" />
+    <Compile Include="PropertyClasses\ForeshoreProfileProperties.cs" />
+    <Compile Include="PropertyClasses\TruncatedNormalDistributionProperties.cs" />
+    <Compile Include="PropertyClasses\UseBreakWaterProperties.cs" />
+    <Compile Include="PropertyClasses\UseForeshoreProperties.cs" />
+    <Compile Include="PropertyClasses\VariationCoefficientLogNormalDistributionProperties.cs" />
+    <Compile Include="PropertyClasses\VariationCoefficientDistributionPropertiesReadOnly.cs" />
+    <Compile Include="ExportInfos\RingtoetsExportInfoFactory.cs" />
+    <Compile Include="PropertyClasses\TopLevelSubMechanismIllustrationPointProperties.cs" />
+    <Compile Include="ScenarioSelectionControl.cs">
+      <SubType>UserControl</SubType>
+    </Compile>
+    <Compile Include="ScenarioSelectionControl.Designer.cs">
+      <DependentUpon>ScenarioSelectionControl.cs</DependentUpon>
+    </Compile>
+    <Compile Include="SelectionDialogBase.cs">
+      <SubType>Form</SubType>
+    </Compile>
+    <Compile Include="SelectionDialogBase.Designer.cs">
+      <DependentUpon>SelectionDialogBase.cs</DependentUpon>
+    </Compile>
+    <Compile Include="HydraulicBoundaryLocationSelectionDialog.cs">
+      <SubType>Form</SubType>
+    </Compile>
+    <Compile Include="StructureIdEqualityComparer.cs" />
+    <Compile Include="StructureSelectionDialog.cs">
+      <SubType>Form</SubType>
+    </Compile>
+    <Compile Include="UITypeEditors\HydraulicBoundaryLocationEditor.cs" />
+    <Compile Include="UITypeEditors\ForeshoreProfileEditor.cs" />
+    <Compile Include="UITypeEditors\IHasForeshoreProfileProperty.cs" />
+    <Compile Include="UITypeEditors\IHasHydraulicBoundaryLocationProperty.cs" />
+    <Compile Include="UITypeEditors\IHasStructureProperty.cs" />
+    <Compile Include="PresentationObjects\SelectableHydraulicBoundaryLocation.cs" />
+    <Compile Include="UITypeEditors\StructureEditor.cs" />
+    <Compile Include="Views\CalculatableRow.cs" />
+    <Compile Include="Views\FailureMechanismSectionRow.cs" />
+    <Compile Include="Views\FailureMechanismSectionsTable.cs">
+      <SubType>UserControl</SubType>
+    </Compile>
+    <Compile Include="Views\FailureMechanismSectionsView.cs">
+      <SubType>UserControl</SubType>
+    </Compile>
+    <Compile Include="Views\FailureMechanismSectionsView.Designer.cs">
+      <DependentUpon>FailureMechanismSectionsView.cs</DependentUpon>
+    </Compile>
+    <Compile Include="Views\IllustrationPointsFaultTreeControl.cs">
+      <SubType>UserControl</SubType>
+    </Compile>
+    <Compile Include="Views\IllustrationPointsFaultTreeControl.Designer.cs">
+      <DependentUpon>IllustrationPointsFaultTreeControl.cs</DependentUpon>
+    </Compile>
+    <Compile Include="Views\IllustrationPointControlItem.cs" />
+    <Compile Include="Views\IllustrationPointRow.cs" />
+    <Compile Include="Views\IllustrationPointsChartControl.cs">
+      <SubType>UserControl</SubType>
+    </Compile>
+    <Compile Include="Views\IllustrationPointsChartControl.Designer.cs">
+      <DependentUpon>IllustrationPointsChartControl.cs</DependentUpon>
+    </Compile>
+    <Compile Include="Views\IllustrationPointsControl.cs">
+      <SubType>UserControl</SubType>
+    </Compile>
+    <Compile Include="Views\IllustrationPointsControl.Designer.cs">
+      <DependentUpon>IllustrationPointsControl.cs</DependentUpon>
+    </Compile>
+    <Compile Include="Views\IllustrationPointsTableControl.cs">
+      <SubType>UserControl</SubType>
+    </Compile>
+    <Compile Include="Views\IllustrationPointsTableControl.Designer.cs">
+      <DependentUpon>IllustrationPointsTableControl.cs</DependentUpon>
+    </Compile>
+    <Compile Include="Views\CalculationsView.cs">
+      <SubType>UserControl</SubType>
+    </Compile>
+    <Compile Include="Views\CalculationsView.Designer.cs">
+      <DependentUpon>CalculationsView.cs</DependentUpon>
+    </Compile>
+    <Compile Include="Views\FailureMechanismView.cs">
+      <SubType>UserControl</SubType>
+    </Compile>
+    <Compile Include="Views\FailureMechanismView.Designer.cs">
+      <DependentUpon>FailureMechanismView.cs</DependentUpon>
+    </Compile>
+    <Compile Include="Views\FailureMechanismSectionResultRow.cs" />
+    <Compile Include="Views\HydraulicBoundaryLocationCalculationRow.cs" />
+    <Compile Include="Views\HydraulicBoundaryCalculationsView.cs">
+      <SubType>UserControl</SubType>
+    </Compile>
+    <Compile Include="Views\HydraulicBoundaryCalculationsView.Designer.cs">
+      <DependentUpon>HydraulicBoundaryCalculationsView.cs</DependentUpon>
+    </Compile>
+    <Compile Include="Helpers\FailureMechanismSectionResultRowHelper.cs" />
+    <Compile Include="Factories\RingtoetsChartDataFactory.cs" />
+    <Compile Include="Views\RingtoetsMapControl.cs">
+      <SubType>UserControl</SubType>
+    </Compile>
+    <Compile Include="Views\RingtoetsMapControl.Designer.cs">
+      <DependentUpon>RingtoetsMapControl.cs</DependentUpon>
+    </Compile>
+    <Compile Include="Factories\RingtoetsMapDataFeaturesFactory.cs" />
+    <Compile Include="TreeNodeInfos\RingtoetsContextMenuBuilder.cs" />
+    <Compile Include="TreeNodeInfos\RingtoetsTreeNodeInfoFactory.cs" />
+    <Compile Include="TreeNodeInfos\RingtoetsContextMenuItemFactory.cs" />
+    <Compile Include="TypeConverters\NoProbabilityValueDoubleConverter.cs" />
+    <Compile Include="TypeConverters\NoValueRoundedDoubleConverter.cs" />
+    <Compile Include="Views\CommentView.cs">
+      <SubType>UserControl</SubType>
+    </Compile>
+    <Compile Include="Views\CommentView.Designer.cs">
+      <DependentUpon>CommentView.cs</DependentUpon>
+    </Compile>
+    <Compile Include="Views\FailureMechanismResultView.cs">
+      <SubType>UserControl</SubType>
+    </Compile>
+    <Compile Include="Views\FailureMechanismResultView.Designer.cs">
+      <DependentUpon>FailureMechanismResultView.cs</DependentUpon>
+    </Compile>
+    <Compile Include="Factories\RingtoetsMapDataFactory.cs" />
+    <Compile Include="Views\SelectableRow.cs" />
+    <Compile Include="Views\GeneralResultFaultTreeIllustrationPointView.cs">
+      <SubType>UserControl</SubType>
+    </Compile>
+    <Compile Include="Views\GeneralResultFaultTreeIllustrationPointView.Designer.cs">
+      <DependentUpon>GeneralResultFaultTreeIllustrationPointView.cs</DependentUpon>
+    </Compile>
+  </ItemGroup>
+  <ItemGroup>
+    <EmbeddedResource Include="Properties\Resources.resx">
+      <Generator>PublicResXFileCodeGenerator</Generator>
+      <SubType>Designer</SubType>
+      <LastGenOutput>Resources.Designer.cs</LastGenOutput>
+    </EmbeddedResource>
+    <EmbeddedResource Include="ScenarioSelectionControl.resx">
+      <DependentUpon>ScenarioSelectionControl.cs</DependentUpon>
+    </EmbeddedResource>
+    <EmbeddedResource Include="Views\FailureMechanismSectionsView.resx">
+      <DependentUpon>FailureMechanismSectionsView.cs</DependentUpon>
+      <SubType>Designer</SubType>
+    </EmbeddedResource>
+    <EmbeddedResource Include="Views\GeneralResultFaultTreeIllustrationPointView.resx">
+      <DependentUpon>GeneralResultFaultTreeIllustrationPointView.cs</DependentUpon>
+      <SubType>Designer</SubType>
+    </EmbeddedResource>
+    <EmbeddedResource Include="Views\IllustrationPointsChartControl.resx">
+      <DependentUpon>IllustrationPointsChartControl.cs</DependentUpon>
+    </EmbeddedResource>
+    <EmbeddedResource Include="Views\IllustrationPointsControl.resx">
+      <DependentUpon>IllustrationPointsControl.cs</DependentUpon>
+    </EmbeddedResource>
+    <EmbeddedResource Include="Views\IllustrationPointsTableControl.resx">
+      <DependentUpon>IllustrationPointsTableControl.cs</DependentUpon>
+    </EmbeddedResource>
+    <EmbeddedResource Include="Views\CalculationsView.resx">
+      <DependentUpon>CalculationsView.cs</DependentUpon>
+    </EmbeddedResource>
+    <EmbeddedResource Include="Views\FailureMechanismView.resx">
+      <DependentUpon>FailureMechanismView.cs</DependentUpon>
+    </EmbeddedResource>
+    <EmbeddedResource Include="Views\CommentView.resx">
+      <DependentUpon>CommentView.cs</DependentUpon>
+    </EmbeddedResource>
+    <EmbeddedResource Include="Views\FailureMechanismResultView.resx">
+      <DependentUpon>FailureMechanismResultView.cs</DependentUpon>
+      <SubType>Designer</SubType>
+    </EmbeddedResource>
+    <EmbeddedResource Include="Views\HydraulicBoundaryCalculationsView.resx">
+      <DependentUpon>HydraulicBoundaryCalculationsView.cs</DependentUpon>
+      <SubType>Designer</SubType>
+    </EmbeddedResource>
+    <EmbeddedResource Include="Views\RingtoetsMapControl.resx">
+      <DependentUpon>RingtoetsMapControl.cs</DependentUpon>
+    </EmbeddedResource>
+  </ItemGroup>
+  <ItemGroup>
+    <ProjectReference Include="..\..\..\..\Core\Common\src\Core.Common.Base\Core.Common.Base.csproj">
+      <Project>{3bbfd65b-b277-4e50-ae6d-bd24c3434609}</Project>
+      <Name>Core.Common.Base</Name>
+      <Private>False</Private>
+    </ProjectReference>
+    <ProjectReference Include="..\..\..\..\Core\Common\src\Core.Common.Controls.TreeView\Core.Common.Controls.TreeView.csproj">
+      <Project>{1d27f91f-4e62-4eaf-a0a8-a32708b9a9b1}</Project>
+      <Name>Core.Common.Controls.TreeView</Name>
+      <Private>False</Private>
+    </ProjectReference>
+    <ProjectReference Include="..\..\..\..\Core\Common\src\Core.Common.Controls\Core.Common.Controls.csproj">
+      <Project>{9a2d67e6-26ac-4d17-b11a-2b4372f2f572}</Project>
+      <Name>Core.Common.Controls</Name>
+      <Private>False</Private>
+    </ProjectReference>
+    <ProjectReference Include="..\..\..\..\Core\Common\src\Core.Common.Geometry\Core.Common.Geometry.csproj">
+      <Project>{88665510-CE20-4EF5-BE4A-39800720AA2C}</Project>
+      <Name>Core.Common.Geometry</Name>
+      <Private>False</Private>
+    </ProjectReference>
+    <ProjectReference Include="..\..\..\..\Core\Common\src\Core.Common.Gui\Core.Common.Gui.csproj">
+      <Project>{30e4c2ae-719e-4d70-9fa9-668a9767fbfa}</Project>
+      <Name>Core.Common.Gui</Name>
+      <Private>False</Private>
+    </ProjectReference>
+    <ProjectReference Include="..\..\..\..\Core\Common\src\Core.Common.Util\Core.Common.Util.csproj">
+      <Project>{F49BD8B2-332A-4C91-A196-8CCE0A2C7D98}</Project>
+      <Name>Core.Common.Util</Name>
+      <Private>False</Private>
+    </ProjectReference>
+    <ProjectReference Include="..\..\..\..\Core\Components\src\Core.Components.Chart\Core.Components.Chart.csproj">
+      <Project>{516ebc95-b8f2-428c-b7f6-733f01bf8fdd}</Project>
+      <Name>Core.Components.Chart</Name>
+      <Private>False</Private>
+    </ProjectReference>
+    <ProjectReference Include="..\..\..\..\Core\Components\src\Core.Components.DotSpatial.Forms\Core.Components.DotSpatial.Forms.csproj">
+      <Project>{5a91174a-fb95-4c9d-9ca5-81c0b8d4361a}</Project>
+      <Name>Core.Components.DotSpatial.Forms</Name>
+      <Private>False</Private>
+    </ProjectReference>
+    <ProjectReference Include="..\..\..\..\Core\Components\src\Core.Components.Gis.Forms\Core.Components.Gis.Forms.csproj">
+      <Project>{4A06DF0D-5D75-4BAD-A95A-A3DB9B7C4AD5}</Project>
+      <Name>Core.Components.Gis.Forms</Name>
+      <Private>False</Private>
+    </ProjectReference>
+    <ProjectReference Include="..\..\..\..\Core\Components\src\Core.Components.Gis\Core.Components.Gis.csproj">
+      <Project>{318BA582-88C9-4816-A54A-A7E431461DE3}</Project>
+      <Name>Core.Components.Gis</Name>
+      <Private>False</Private>
+    </ProjectReference>
+    <ProjectReference Include="..\..\..\..\Core\Components\src\Core.Components.GraphSharp.Forms\Core.Components.GraphSharp.Forms.csproj">
+      <Project>{4e575459-ad64-4f5f-b313-9f8e0ec8c03f}</Project>
+      <Name>Core.Components.GraphSharp.Forms</Name>
+      <Private>False</Private>
+    </ProjectReference>
+    <ProjectReference Include="..\..\..\..\Core\Components\src\Core.Components.OxyPlot.Forms\Core.Components.OxyPlot.Forms.csproj">
+      <Project>{dadaa0a5-288c-49cb-9f08-337f16832c86}</Project>
+      <Name>Core.Components.OxyPlot.Forms</Name>
+      <Private>False</Private>
+    </ProjectReference>
+    <ProjectReference Include="..\..\..\..\Core\Components\src\Core.Components.PointedTree.Forms\Core.Components.PointedTree.Forms.csproj">
+      <Project>{dbf5a590-2a11-4eb4-a8cc-f3036475e4d5}</Project>
+      <Name>Core.Components.PointedTree.Forms</Name>
+      <Private>False</Private>
+    </ProjectReference>
+    <ProjectReference Include="..\..\..\..\Core\Components\src\Core.Components.PointedTree\Core.Components.PointedTree.csproj">
+      <Project>{ad3b1634-c435-4618-9971-2ea0817f5de2}</Project>
+      <Name>Core.Components.PointedTree</Name>
+      <Private>False</Private>
+    </ProjectReference>
+    <ProjectReference Include="..\..\..\..\Core\Components\src\Core.Components.Stack.Forms\Core.Components.Stack.Forms.csproj">
+      <Project>{72109e33-6518-4632-accf-6cbf2a312711}</Project>
+      <Name>Core.Components.Stack.Forms</Name>
+      <Private>False</Private>
+    </ProjectReference>
+    <ProjectReference Include="..\..\..\..\Core\Components\src\Core.Components.Stack\Core.Components.Stack.csproj">
+      <Project>{6a146889-a3c4-48bf-af53-c0b0cd355be4}</Project>
+      <Name>Core.Components.Stack</Name>
+      <Private>False</Private>
+    </ProjectReference>
+    <ProjectReference Include="..\..\..\AssemblyTool\src\Ringtoets.AssemblyTool.Data\Ringtoets.AssemblyTool.Data.csproj">
+      <Project>{420ED9C3-0C33-47EA-B893-121A9C0DB4F1}</Project>
+      <Name>Ringtoets.AssemblyTool.Data</Name>
+      <Private>False</Private>
+    </ProjectReference>
+    <ProjectReference Include="..\..\..\AssemblyTool\src\Ringtoets.AssemblyTool.Forms\Ringtoets.AssemblyTool.Forms.csproj">
+      <Project>{22C5DDB8-2491-4BC6-BDC6-2A7B7EBF40C1}</Project>
+      <Name>Ringtoets.AssemblyTool.Forms</Name>
+      <Private>False</Private>
+    </ProjectReference>
+    <ProjectReference Include="..\..\..\HydraRing\src\Ringtoets.HydraRing.Calculation\Ringtoets.HydraRing.Calculation.csproj">
+      <Project>{888d4097-8bc2-4703-9fb1-8744c94d525e}</Project>
+      <Name>Ringtoets.HydraRing.Calculation</Name>
+      <Private>False</Private>
+    </ProjectReference>
+    <ProjectReference Include="..\Ringtoets.Common.Data\Ringtoets.Common.Data.csproj">
+      <Project>{d4200f43-3f72-4f42-af0a-8ced416a38ec}</Project>
+      <Name>Ringtoets.Common.Data</Name>
+      <Private>False</Private>
+    </ProjectReference>
+    <ProjectReference Include="..\Ringtoets.Common.IO\Ringtoets.Common.IO.csproj">
+      <Project>{52BA7627-CBAB-4209-BE77-3B5F31378277}</Project>
+      <Name>Ringtoets.Common.IO</Name>
+      <Private>False</Private>
+    </ProjectReference>
+    <ProjectReference Include="..\Ringtoets.Common.Primitives\Ringtoets.Common.Primitives.csproj">
+      <Project>{78AA56F5-431D-465C-AC50-3173D7E90AC1}</Project>
+      <Name>Ringtoets.Common.Primitives</Name>
+      <Private>False</Private>
+    </ProjectReference>
+    <ProjectReference Include="..\Ringtoets.Common.Service\Ringtoets.Common.Service.csproj">
+      <Project>{D951D6DA-FE83-4920-9FDB-63BF96480B54}</Project>
+      <Name>Ringtoets.Common.Service</Name>
+      <Private>False</Private>
+    </ProjectReference>
+    <ProjectReference Include="..\Ringtoets.Common.Util\Ringtoets.Common.Util.csproj">
+      <Project>{6A074D65-A81C-4C1C-8E24-F36C916E4ED7}</Project>
+      <Name>Ringtoets.Common.Util</Name>
+      <Private>False</Private>
+    </ProjectReference>
+  </ItemGroup>
+  <ItemGroup>
+    <None Include="..\..\..\..\build\Copying.licenseheader">
+      <Link>Copying.licenseheader</Link>
+    </None>
+    <None Include="packages.config" />
+    <None Include="Resources\folder.png" />
+    <None Include="Resources\tick.png" />
+  </ItemGroup>
+  <ItemGroup>
+    <None Include="Resources\folder_input.png" />
+  </ItemGroup>
+  <ItemGroup>
+    <None Include="Resources\folder_output.png" />
+  </ItemGroup>
+  <ItemGroup>
+    <None Include="Resources\PlayAll.png" />
+  </ItemGroup>
+  <ItemGroup>
+    <None Include="Resources\table_delete.png" />
+  </ItemGroup>
+  <ItemGroup>
+    <None Include="Resources\cards.png" />
+    <None Include="Resources\application_form.png" />
+    <None Include="Resources\DikeProfile.png" />
+    <None Include="Resources\calculation_icon.png" />
+    <None Include="Resources\Structures.png" />
+    <None Include="Resources\MapsIcon.png" />
+    <None Include="Resources\update.png" />
+    <None Include="Resources\warning.ico" />
+    <None Include="Resources\CopyHS.png" />
+    <None Include="Resources\wand-hat.png" />
+    <None Include="Resources\database.png" />
+    <None Include="Resources\chart_single_line.png" />
+    <None Include="Resources\blue-document-list.png" />
+    <None Include="Resources\blue-document--pencil.png" />
+    <None Include="Resources\document-task.png" />
+    <None Include="Resources\chart-pie-separate.png" />
+    <None Include="Resources\control_equalizer_blue.png" />
+    <None Include="Resources\folder_add.png" />
+    <None Include="Resources\Checkbox_empty.png" />
+    <None Include="Resources\Checkbox_ticked.png" />
+    <None Include="Resources\PlayHS.png" />
+    <None Include="Resources\Sections.png" />
+    <None Include="Resources\table.png" />
+    <None Include="Resources\tickAll.png" />
+  </ItemGroup>
 </Project>