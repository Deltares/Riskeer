--- conflicted
+++ resolved
@@ -1,95 +1,91 @@
-﻿<?xml version="1.0" encoding="utf-8"?>
-<Project ToolsVersion="15.0" DefaultTargets="Build" xmlns="http://schemas.microsoft.com/developer/msbuild/2003">
-  <PropertyGroup>
-    <ProjectGuid>{659D7F4A-18FD-4999-9886-C8BA5017955D}</ProjectGuid>
-    <RootNamespace>Ringtoets.Common.Forms.TestUtil.Test</RootNamespace>
-    <AssemblyName>Ringtoets.Common.Forms.TestUtil.Test</AssemblyName>
-  </PropertyGroup>
-  <Import Project="$(SolutionDir)\build\Ringtoets_Test.targets" />
-  <ItemGroup>
-    <Reference Include="nunit.framework, Version=3.8.1.0, Culture=neutral, PublicKeyToken=2638cd05610744eb, processorArchitecture=MSIL">
-      <HintPath>..\..\..\..\packages\NUnit.3.8.1\lib\net40\nunit.framework.dll</HintPath>
-      <Private>True</Private>
-    </Reference>
-    <Reference Include="System" />
-    <Reference Include="System.Core" />
-    <Reference Include="System.Drawing" />
-    <Reference Include="System.Windows.Forms" />
-  </ItemGroup>
-  <ItemGroup>
-<<<<<<< HEAD
-    <Compile Include="FailureMechanismSectionResultRowTestHelperTest.cs" />
-    <Compile Include="MapViewTestHelperTest.cs" />
-=======
-    <Compile Include="AssemblyCategoryGroupTestHelperTest.cs" />
->>>>>>> e2d4cc27
-    <Compile Include="SetPropertyValueAfterConfirmationParameterTesterTest.cs" />
-    <Compile Include="ControlTestHelperTest.cs" />
-    <Compile Include="DistributionPropertiesTestHelperTest.cs" />
-    <Compile Include="FailureMechanismSetPropertyValueAfterConfirmationParameterTesterTest.cs" />
-    <Compile Include="IllustrationPointControlItemComparerTest.cs" />
-    <Compile Include="MapDataTestHelperTest.cs" />
-    <Compile Include="Properties\AssemblyInfo.cs" />
-    <Compile Include="TestCalculationInputTest.cs" />
-  </ItemGroup>
-  <ItemGroup>
-    <None Include="..\..\..\..\build\Copying.licenseheader">
-      <Link>Copying.licenseheader</Link>
-    </None>
-    <None Include="packages.config" />
-  </ItemGroup>
-  <ItemGroup>
-    <ProjectReference Include="..\..\..\..\Core\Common\src\Core.Common.Base\Core.Common.Base.csproj">
-      <Project>{3bbfd65b-b277-4e50-ae6d-bd24c3434609}</Project>
-      <Name>Core.Common.Base</Name>
-    </ProjectReference>
-    <ProjectReference Include="..\..\..\..\Core\Common\src\Core.Common.Controls\Core.Common.Controls.csproj">
-      <Project>{9a2d67e6-26ac-4d17-b11a-2b4372f2f572}</Project>
-      <Name>Core.Common.Controls</Name>
-    </ProjectReference>
-    <ProjectReference Include="..\..\..\..\Core\Common\src\Core.Common.Gui\Core.Common.Gui.csproj">
-      <Project>{30e4c2ae-719e-4d70-9fa9-668a9767fbfa}</Project>
-      <Name>Core.Common.Gui</Name>
-    </ProjectReference>
-    <ProjectReference Include="..\..\..\..\Core\Common\test\Core.Common.TestUtil\Core.Common.TestUtil.csproj">
-      <Project>{D749EE4C-CE50-4C17-BF01-9A953028C126}</Project>
-      <Name>Core.Common.TestUtil</Name>
-    </ProjectReference>
-    <ProjectReference Include="..\..\..\..\Core\Components\src\Core.Components.Gis\Core.Components.Gis.csproj">
-      <Project>{318BA582-88C9-4816-A54A-A7E431461DE3}</Project>
-      <Name>Core.Components.Gis</Name>
-    </ProjectReference>
-    <ProjectReference Include="..\..\..\..\Core\Components\test\Core.Components.Gis.TestUtil\Core.Components.Gis.TestUtil.csproj">
-      <Project>{F0FB401A-3494-4237-9E6D-02CDF77912A8}</Project>
-      <Name>Core.Components.Gis.TestUtil</Name>
-    </ProjectReference>
-    <ProjectReference Include="..\..\..\AssemblyTool\src\Ringtoets.AssemblyTool.Data\Ringtoets.AssemblyTool.Data.csproj">
-      <Project>{420ED9C3-0C33-47EA-B893-121A9C0DB4F1}</Project>
-      <Name>Ringtoets.AssemblyTool.Data</Name>
-    </ProjectReference>
-    <ProjectReference Include="..\..\..\Integration\test\Ringtoets.Integration.Forms.Test\Ringtoets.Integration.Forms.Test.csproj">
-      <Project>{96C8FDAE-9F59-4D2F-A66E-BE512BB5EECB}</Project>
-      <Name>Ringtoets.Integration.Forms.Test</Name>
-    </ProjectReference>
-    <ProjectReference Include="..\..\src\Ringtoets.Common.Data\Ringtoets.Common.Data.csproj">
-      <Project>{D4200F43-3F72-4F42-AF0A-8CED416A38EC}</Project>
-      <Name>Ringtoets.Common.Data</Name>
-    </ProjectReference>
-    <ProjectReference Include="..\..\src\Ringtoets.Common.Forms\Ringtoets.Common.Forms.csproj">
-      <Project>{4d840673-3812-4338-a352-84854e32b8a0}</Project>
-      <Name>Ringtoets.Common.Forms</Name>
-    </ProjectReference>
-    <ProjectReference Include="..\..\src\Ringtoets.Common.Util\Ringtoets.Common.Util.csproj">
-      <Project>{6A074D65-A81C-4C1C-8E24-F36C916E4ED7}</Project>
-      <Name>Ringtoets.Common.Util</Name>
-    </ProjectReference>
-    <ProjectReference Include="..\Ringtoets.Common.Data.TestUtil\Ringtoets.Common.Data.TestUtil.csproj">
-      <Project>{4843D6E5-066F-4795-94F5-1D53932DD03C}</Project>
-      <Name>Ringtoets.Common.Data.TestUtil</Name>
-    </ProjectReference>
-    <ProjectReference Include="..\Ringtoets.Common.Forms.TestUtil\Ringtoets.Common.Forms.TestUtil.csproj">
-      <Project>{D24FA2F7-28A7-413B-AFD3-EE10E985630B}</Project>
-      <Name>Ringtoets.Common.Forms.TestUtil</Name>
-    </ProjectReference>
-  </ItemGroup>
+﻿<?xml version="1.0" encoding="utf-8"?>
+<Project ToolsVersion="15.0" DefaultTargets="Build" xmlns="http://schemas.microsoft.com/developer/msbuild/2003">
+  <PropertyGroup>
+    <ProjectGuid>{659D7F4A-18FD-4999-9886-C8BA5017955D}</ProjectGuid>
+    <RootNamespace>Ringtoets.Common.Forms.TestUtil.Test</RootNamespace>
+    <AssemblyName>Ringtoets.Common.Forms.TestUtil.Test</AssemblyName>
+  </PropertyGroup>
+  <Import Project="$(SolutionDir)\build\Ringtoets_Test.targets" />
+  <ItemGroup>
+    <Reference Include="nunit.framework, Version=3.8.1.0, Culture=neutral, PublicKeyToken=2638cd05610744eb, processorArchitecture=MSIL">
+      <HintPath>..\..\..\..\packages\NUnit.3.8.1\lib\net40\nunit.framework.dll</HintPath>
+      <Private>True</Private>
+    </Reference>
+    <Reference Include="System" />
+    <Reference Include="System.Core" />
+    <Reference Include="System.Drawing" />
+    <Reference Include="System.Windows.Forms" />
+  </ItemGroup>
+  <ItemGroup>
+    <Compile Include="MapViewTestHelperTest.cs" />
+    <Compile Include="AssemblyCategoryGroupTestHelperTest.cs" />
+    <Compile Include="SetPropertyValueAfterConfirmationParameterTesterTest.cs" />
+    <Compile Include="ControlTestHelperTest.cs" />
+    <Compile Include="DistributionPropertiesTestHelperTest.cs" />
+    <Compile Include="FailureMechanismSetPropertyValueAfterConfirmationParameterTesterTest.cs" />
+    <Compile Include="IllustrationPointControlItemComparerTest.cs" />
+    <Compile Include="MapDataTestHelperTest.cs" />
+    <Compile Include="Properties\AssemblyInfo.cs" />
+    <Compile Include="TestCalculationInputTest.cs" />
+  </ItemGroup>
+  <ItemGroup>
+    <None Include="..\..\..\..\build\Copying.licenseheader">
+      <Link>Copying.licenseheader</Link>
+    </None>
+    <None Include="packages.config" />
+  </ItemGroup>
+  <ItemGroup>
+    <ProjectReference Include="..\..\..\..\Core\Common\src\Core.Common.Base\Core.Common.Base.csproj">
+      <Project>{3bbfd65b-b277-4e50-ae6d-bd24c3434609}</Project>
+      <Name>Core.Common.Base</Name>
+    </ProjectReference>
+    <ProjectReference Include="..\..\..\..\Core\Common\src\Core.Common.Controls\Core.Common.Controls.csproj">
+      <Project>{9a2d67e6-26ac-4d17-b11a-2b4372f2f572}</Project>
+      <Name>Core.Common.Controls</Name>
+    </ProjectReference>
+    <ProjectReference Include="..\..\..\..\Core\Common\src\Core.Common.Gui\Core.Common.Gui.csproj">
+      <Project>{30e4c2ae-719e-4d70-9fa9-668a9767fbfa}</Project>
+      <Name>Core.Common.Gui</Name>
+    </ProjectReference>
+    <ProjectReference Include="..\..\..\..\Core\Common\test\Core.Common.TestUtil\Core.Common.TestUtil.csproj">
+      <Project>{D749EE4C-CE50-4C17-BF01-9A953028C126}</Project>
+      <Name>Core.Common.TestUtil</Name>
+    </ProjectReference>
+    <ProjectReference Include="..\..\..\..\Core\Components\src\Core.Components.Gis\Core.Components.Gis.csproj">
+      <Project>{318BA582-88C9-4816-A54A-A7E431461DE3}</Project>
+      <Name>Core.Components.Gis</Name>
+    </ProjectReference>
+    <ProjectReference Include="..\..\..\..\Core\Components\test\Core.Components.Gis.TestUtil\Core.Components.Gis.TestUtil.csproj">
+      <Project>{F0FB401A-3494-4237-9E6D-02CDF77912A8}</Project>
+      <Name>Core.Components.Gis.TestUtil</Name>
+    </ProjectReference>
+    <ProjectReference Include="..\..\..\AssemblyTool\src\Ringtoets.AssemblyTool.Data\Ringtoets.AssemblyTool.Data.csproj">
+      <Project>{420ED9C3-0C33-47EA-B893-121A9C0DB4F1}</Project>
+      <Name>Ringtoets.AssemblyTool.Data</Name>
+    </ProjectReference>
+    <ProjectReference Include="..\..\..\Integration\test\Ringtoets.Integration.Forms.Test\Ringtoets.Integration.Forms.Test.csproj">
+      <Project>{96C8FDAE-9F59-4D2F-A66E-BE512BB5EECB}</Project>
+      <Name>Ringtoets.Integration.Forms.Test</Name>
+    </ProjectReference>
+    <ProjectReference Include="..\..\src\Ringtoets.Common.Data\Ringtoets.Common.Data.csproj">
+      <Project>{D4200F43-3F72-4F42-AF0A-8CED416A38EC}</Project>
+      <Name>Ringtoets.Common.Data</Name>
+    </ProjectReference>
+    <ProjectReference Include="..\..\src\Ringtoets.Common.Forms\Ringtoets.Common.Forms.csproj">
+      <Project>{4d840673-3812-4338-a352-84854e32b8a0}</Project>
+      <Name>Ringtoets.Common.Forms</Name>
+    </ProjectReference>
+    <ProjectReference Include="..\..\src\Ringtoets.Common.Util\Ringtoets.Common.Util.csproj">
+      <Project>{6A074D65-A81C-4C1C-8E24-F36C916E4ED7}</Project>
+      <Name>Ringtoets.Common.Util</Name>
+    </ProjectReference>
+    <ProjectReference Include="..\Ringtoets.Common.Data.TestUtil\Ringtoets.Common.Data.TestUtil.csproj">
+      <Project>{4843D6E5-066F-4795-94F5-1D53932DD03C}</Project>
+      <Name>Ringtoets.Common.Data.TestUtil</Name>
+    </ProjectReference>
+    <ProjectReference Include="..\Ringtoets.Common.Forms.TestUtil\Ringtoets.Common.Forms.TestUtil.csproj">
+      <Project>{D24FA2F7-28A7-413B-AFD3-EE10E985630B}</Project>
+      <Name>Ringtoets.Common.Forms.TestUtil</Name>
+    </ProjectReference>
+  </ItemGroup>
 </Project>