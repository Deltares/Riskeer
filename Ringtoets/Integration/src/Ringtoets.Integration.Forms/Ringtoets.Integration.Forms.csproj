﻿<?xml version="1.0" encoding="utf-8"?>
<Project ToolsVersion="15.0" DefaultTargets="Build" xmlns="http://schemas.microsoft.com/developer/msbuild/2003">
  <PropertyGroup>
    <ProjectGuid>{AD0CDC89-0A00-4068-AEEC-9838863C2FE8}</ProjectGuid>
    <RootNamespace>Ringtoets.Integration.Forms</RootNamespace>
    <AssemblyName>Ringtoets.Integration.Forms</AssemblyName>
  </PropertyGroup>
  <Import Project="$(SolutionDir)\build\Ringtoets.targets" />
  <ItemGroup>
    <Reference Include="log4net, Version=1.2.14.0, Culture=neutral, PublicKeyToken=669e0ddf0bb1aa2a, processorArchitecture=MSIL">
      <HintPath>..\..\..\..\packages\log4net.2.0.4\lib\net40-full\log4net.dll</HintPath>
      <Private>True</Private>
    </Reference>
    <Reference Include="System" />
    <Reference Include="System.Core" />
    <Reference Include="System.Data" />
    <Reference Include="System.Design" />
    <Reference Include="System.Drawing" />
    <Reference Include="System.Windows.Forms" />
    <Reference Include="System.Xml" />
  </ItemGroup>
  <ItemGroup>
    <Compile Include="Merge\AssessmentSectionMergeDataProviderDialog.cs">
      <SubType>Form</SubType>
    </Compile>
    <Compile Include="Merge\AssessmentSectionMergeDataProviderDialog.Designer.cs">
      <DependentUpon>AssessmentSectionMergeDataProviderDialog.cs</DependentUpon>
    </Compile>
    <Compile Include="Dialogs\BackgroundMapDataSelectionDialog.cs">
      <SubType>Form</SubType>
    </Compile>
    <Compile Include="Dialogs\BackgroundMapDataSelectionDialog.Designer.cs">
      <DependentUpon>BackgroundMapDataSelectionDialog.cs</DependentUpon>
    </Compile>
    <Compile Include="Commands\AddAssessmentSectionCommand.cs" />
    <Compile Include="Commands\AssessmentSectionFromFileCommandHandler.cs" />
    <Compile Include="Commands\IAssessmentSectionFromFileCommandHandler.cs" />
    <Compile Include="Controls\AssessmentSectionAssemblyCategoryGroupControl.cs">
      <SubType>UserControl</SubType>
    </Compile>
<<<<<<< HEAD
    <Compile Include="Controls\AssessmentSectionAssemblyControl.cs">
      <SubType>UserControl</SubType>
    </Compile>
=======
>>>>>>> 4e3025c8
    <Compile Include="Merge\AssessmentSectionMergeFilePathProvider.cs" />
    <Compile Include="Merge\FailureMechanismMergeDataRow.cs" />
    <Compile Include="Merge\IAssessmentSectionMergeFilePathProvider.cs" />
    <Compile Include="Merge\IAssessmentSectionMergeDataProvider.cs" />
    <Compile Include="Observers\AssessmentSectionResultObserver.cs" />
    <Compile Include="PresentationObjects\AssemblyResultPerSectionContext.cs" />
    <Compile Include="PresentationObjects\AssemblyResultTotalContext.cs" />
    <Compile Include="PresentationObjects\HydraulicBoundaryDatabaseContext.cs" />
    <Compile Include="PresentationObjects\StandAlone\MacroStabilityOutwardsFailureMechanismContext.cs" />
    <Compile Include="PresentationObjects\StandAlone\PipingStructureFailureMechanismContext.cs" />
    <Compile Include="PropertyClasses\BackgroundDataProperties.cs" />
    <Compile Include="PropertyClasses\CalculationContextProperties.cs" />
    <Compile Include="PropertyClasses\CalculationGroupContextProperties.cs" />
    <Compile Include="PropertyClasses\FailureMechanismAssemblyCategoriesProperties.cs" />
    <Compile Include="PropertyClasses\FailureMechanismAssemblyCategoryProperties.cs" />
    <Compile Include="PropertyClasses\FailureMechanismSectionAssemblyCategoryProperties.cs" />
    <Compile Include="PropertyClasses\NormProperties.cs" />
    <Compile Include="PropertyClasses\AssessmentSectionCompositionProperties.cs" />
    <Compile Include="PropertyClasses\StandAlone\PipingStructureFailureMechanismProperties.cs" />
    <Compile Include="PropertyClasses\StandAlone\MacroStabilityOutwardsFailureMechanismProperties.cs" />
    <Compile Include="PropertyClasses\ReferenceLineProperties.cs" />
    <Compile Include="PropertyClasses\RingtoetsProjectProperties.cs" />
    <Compile Include="PropertyClasses\StandAlone\StandAloneFailureMechanismProperties.cs" />
    <Compile Include="Properties\AssemblyInfo.cs" />
    <Compile Include="Properties\Resources.Designer.cs">
      <AutoGen>True</AutoGen>
      <DesignTime>True</DesignTime>
      <DependentUpon>Resources.resx</DependentUpon>
    </Compile>
    <Compile Include="PropertyClasses\AssessmentSectionProperties.cs" />
    <Compile Include="PropertyClasses\HydraulicBoundaryDatabaseProperties.cs" />
    <Compile Include="Dialogs\ReferenceLineMetaSelectionDialog.cs">
      <SubType>Form</SubType>
    </Compile>
    <Compile Include="Dialogs\ReferenceLineMetaSelectionDialog.Designer.cs">
      <DependentUpon>ReferenceLineMetaSelectionDialog.cs</DependentUpon>
    </Compile>
    <Compile Include="RingtoetsSettingsHelper.cs" />
    <Compile Include="Views\AssemblyResultPerSectionView.cs">
      <SubType>UserControl</SubType>
    </Compile>
    <Compile Include="Views\AssemblyResultPerSectionView.Designer.cs">
      <DependentUpon>AssemblyResultPerSectionView.cs</DependentUpon>
    </Compile>
    <Compile Include="Views\AssemblyResultTotalView.cs">
      <SubType>UserControl</SubType>
    </Compile>
    <Compile Include="Views\AssemblyResultTotalView.Designer.cs">
      <DependentUpon>AssemblyResultTotalView.cs</DependentUpon>
    </Compile>
    <Compile Include="Views\AssessmentSectionView.cs">
      <SubType>UserControl</SubType>
    </Compile>
    <Compile Include="Views\AssessmentSectionView.Designer.cs">
      <DependentUpon>AssessmentSectionView.cs</DependentUpon>
    </Compile>
    <Compile Include="Views\CombinedFailureMechanismSectionAssemblyResultRow.cs" />
    <Compile Include="Views\FailureMechanismAssemblyCategoriesView.cs">
      <SubType>UserControl</SubType>
    </Compile>
    <Compile Include="Views\FailureMechanismAssemblyCategoriesView.Designer.cs">
      <DependentUpon>FailureMechanismAssemblyCategoriesView.cs</DependentUpon>
    </Compile>
    <Compile Include="Views\FailureMechanismAssemblyCategoryGroupResultRow.cs" />
    <Compile Include="Views\FailureMechanismAssemblyResultRowBase.cs" />
    <Compile Include="Views\FailureMechanismAssemblyResultRow.cs" />
    <Compile Include="Views\FailureMechanismContributionItemRow.cs" />
    <Compile Include="Views\FailureMechanismContributionView.cs">
      <SubType>UserControl</SubType>
    </Compile>
    <Compile Include="Views\FailureMechanismContributionView.Designer.cs">
      <DependentUpon>FailureMechanismContributionView.cs</DependentUpon>
    </Compile>
    <Compile Include="PropertyClasses\IAssessmentSectionCompositionChangeHandler.cs" />
    <Compile Include="Views\AssemblyCategoryRow.cs" />
    <Compile Include="Views\AssemblyCategoriesTable.cs">
      <SubType>UserControl</SubType>
    </Compile>
    <Compile Include="Views\AssessmentSectionAssemblyCategoriesView.cs">
      <SubType>UserControl</SubType>
    </Compile>
    <Compile Include="Views\AssessmentSectionAssemblyCategoriesView.Designer.cs">
      <DependentUpon>AssessmentSectionAssemblyCategoriesView.cs</DependentUpon>
    </Compile>
    <Compile Include="Views\SectionResultRows\GrassCoverSlipOffInwardsSectionResultRow.cs" />
    <Compile Include="Views\SectionResultRows\GrassCoverSlipOffOutwardsSectionResultRow.cs" />
    <Compile Include="Views\SectionResultRows\MacroStabilityOutwardsSectionResultRow.cs" />
    <Compile Include="Views\SectionResultRows\MicrostabilitySectionResultRow.cs" />
    <Compile Include="Views\SectionResultRows\PipingStructureSectionResultRow.cs" />
    <Compile Include="Views\SectionResultRows\StrengthStabilityLengthwiseConstructionSectionResultRow.cs" />
    <Compile Include="Views\SectionResultRows\TechnicalInnovationSectionResultRow.cs" />
    <Compile Include="Views\SectionResultRows\WaterPressureAsphaltCoverSectionResultRow.cs" />
    <Compile Include="Views\SectionResultViews\GrassCoverSlipOffInwardsResultView.cs">
      <SubType>UserControl</SubType>
    </Compile>
    <Compile Include="Views\SectionResultViews\GrassCoverSlipOffOutwardsResultView.cs">
      <SubType>UserControl</SubType>
    </Compile>
    <Compile Include="Views\SectionResultViews\MacroStabilityOutwardsResultView.cs">
      <SubType>UserControl</SubType>
    </Compile>
    <Compile Include="Views\SectionResultViews\MicrostabilityResultView.cs">
      <SubType>UserControl</SubType>
    </Compile>
    <Compile Include="Views\SectionResultViews\PipingStructureResultView.cs">
      <SubType>UserControl</SubType>
    </Compile>
    <Compile Include="Views\SectionResultViews\StrengthStabilityLengthwiseConstructionResultView.cs">
      <SubType>UserControl</SubType>
    </Compile>
    <Compile Include="Views\SectionResultViews\TechnicalInnovationResultView.cs">
      <SubType>UserControl</SubType>
    </Compile>
    <Compile Include="Views\SectionResultViews\WaterPressureAsphaltCoverResultView.cs">
      <SubType>UserControl</SubType>
    </Compile>
  </ItemGroup>
  <ItemGroup>
    <ProjectReference Include="..\..\..\..\Core\Common\src\Core.Common.Base\Core.Common.Base.csproj">
      <Project>{3bbfd65b-b277-4e50-ae6d-bd24c3434609}</Project>
      <Name>Core.Common.Base</Name>
      <Private>False</Private>
    </ProjectReference>
    <ProjectReference Include="..\..\..\..\Core\Common\src\Core.Common.Controls\Core.Common.Controls.csproj">
      <Project>{9a2d67e6-26ac-4d17-b11a-2b4372f2f572}</Project>
      <Name>Core.Common.Controls</Name>
      <Private>False</Private>
    </ProjectReference>
    <ProjectReference Include="..\..\..\..\Core\Common\src\Core.Common.Gui\Core.Common.Gui.csproj">
      <Project>{30e4c2ae-719e-4d70-9fa9-668a9767fbfa}</Project>
      <Name>Core.Common.Gui</Name>
      <Private>False</Private>
    </ProjectReference>
    <ProjectReference Include="..\..\..\..\Core\Common\src\Core.Common.Util\Core.Common.Util.csproj">
      <Project>{f49bd8b2-332a-4c91-a196-8cce0a2c7d98}</Project>
      <Name>Core.Common.Util</Name>
      <Private>False</Private>
    </ProjectReference>
    <ProjectReference Include="..\..\..\..\Core\Components\src\Core.Components.BruTile.Forms\Core.Components.BruTile.Forms.csproj">
      <Project>{1BA9EBD0-AA64-4BE3-9791-B2EE344EC938}</Project>
      <Name>Core.Components.BruTile.Forms</Name>
      <Private>False</Private>
    </ProjectReference>
    <ProjectReference Include="..\..\..\..\Core\Components\src\Core.Components.Gis.Forms\Core.Components.Gis.Forms.csproj">
      <Project>{4a06df0d-5d75-4bad-a95a-a3db9b7c4ad5}</Project>
      <Name>Core.Components.Gis.Forms</Name>
      <Private>False</Private>
    </ProjectReference>
    <ProjectReference Include="..\..\..\..\Core\Components\src\Core.Components.Gis\Core.Components.Gis.csproj">
      <Project>{318BA582-88C9-4816-A54A-A7E431461DE3}</Project>
      <Name>Core.Components.Gis</Name>
      <Private>False</Private>
    </ProjectReference>
    <ProjectReference Include="..\..\..\AssemblyTool\src\Ringtoets.AssemblyTool.Data\Ringtoets.AssemblyTool.Data.csproj">
      <Project>{420ED9C3-0C33-47EA-B893-121A9C0DB4F1}</Project>
      <Name>Ringtoets.AssemblyTool.Data</Name>
      <Private>False</Private>
    </ProjectReference>
    <ProjectReference Include="..\..\..\AssemblyTool\src\Ringtoets.AssemblyTool.Forms\Ringtoets.AssemblyTool.Forms.csproj">
      <Project>{22C5DDB8-2491-4BC6-BDC6-2A7B7EBF40C1}</Project>
      <Name>Ringtoets.AssemblyTool.Forms</Name>
      <Private>False</Private>
    </ProjectReference>
    <ProjectReference Include="..\..\..\ClosingStructures\src\Ringtoets.ClosingStructures.Data\Ringtoets.ClosingStructures.Data.csproj">
      <Project>{c6309704-d67b-434c-bc98-9f8910bc1d10}</Project>
      <Name>Ringtoets.ClosingStructures.Data</Name>
      <Private>False</Private>
    </ProjectReference>
    <ProjectReference Include="..\..\..\Common\src\Ringtoets.Common.Data\Ringtoets.Common.Data.csproj">
      <Project>{d4200f43-3f72-4f42-af0a-8ced416a38ec}</Project>
      <Name>Ringtoets.Common.Data</Name>
      <Private>False</Private>
    </ProjectReference>
    <ProjectReference Include="..\..\..\Common\src\Ringtoets.Common.Forms\Ringtoets.Common.Forms.csproj">
      <Project>{4d840673-3812-4338-a352-84854e32b8a0}</Project>
      <Name>Ringtoets.Common.Forms</Name>
      <Private>False</Private>
    </ProjectReference>
    <ProjectReference Include="..\..\..\Common\src\Ringtoets.Common.IO\Ringtoets.Common.IO.csproj">
      <Project>{52BA7627-CBAB-4209-BE77-3B5F31378277}</Project>
      <Name>Ringtoets.Common.IO</Name>
      <Private>False</Private>
    </ProjectReference>
    <ProjectReference Include="..\..\..\Common\src\Ringtoets.Common.Primitives\Ringtoets.Common.Primitives.csproj">
      <Project>{78AA56F5-431D-465C-AC50-3173D7E90AC1}</Project>
      <Name>Ringtoets.Common.Primitives</Name>
      <Private>False</Private>
    </ProjectReference>
    <ProjectReference Include="..\..\..\DuneErosion\src\Ringtoets.DuneErosion.Data\Ringtoets.DuneErosion.Data.csproj">
      <Project>{d1068432-c172-4aa6-847b-d9deb4c6de26}</Project>
      <Name>Ringtoets.DuneErosion.Data</Name>
      <Private>False</Private>
    </ProjectReference>
    <ProjectReference Include="..\..\..\GrassCoverErosionInwards\src\Ringtoets.GrassCoverErosionInwards.Data\Ringtoets.GrassCoverErosionInwards.Data.csproj">
      <Project>{90de728e-48ef-4665-ab38-3d88e41d9f4d}</Project>
      <Name>Ringtoets.GrassCoverErosionInwards.Data</Name>
      <Private>False</Private>
    </ProjectReference>
    <ProjectReference Include="..\..\..\GrassCoverErosionOutwards\src\Ringtoets.GrassCoverErosionOutwards.Data\Ringtoets.GrassCoverErosionOutwards.Data.csproj">
      <Project>{E7225477-577F-4A17-B7EC-6721158E1543}</Project>
      <Name>Ringtoets.GrassCoverErosionOutwards.Data</Name>
      <Private>False</Private>
    </ProjectReference>
    <ProjectReference Include="..\..\..\HeightStructures\src\Ringtoets.HeightStructures.Data\Ringtoets.HeightStructures.Data.csproj">
      <Project>{1C0017D8-35B5-4CA0-8FC7-A83F46DBDC99}</Project>
      <Name>Ringtoets.HeightStructures.Data</Name>
      <Private>False</Private>
    </ProjectReference>
    <ProjectReference Include="..\..\..\MacroStabilityInwards\src\Ringtoets.MacroStabilityInwards.Data\Ringtoets.MacroStabilityInwards.Data.csproj">
      <Project>{83d6b73e-91d5-46b0-9218-955da1f75f7c}</Project>
      <Name>Ringtoets.MacroStabilityInwards.Data</Name>
      <Private>False</Private>
    </ProjectReference>
    <ProjectReference Include="..\..\..\MacroStabilityInwards\src\Ringtoets.MacroStabilityInwards.Primitives\Ringtoets.MacroStabilityInwards.Primitives.csproj">
      <Project>{e9b39743-2dc9-4922-9e0f-6ba3e0e54189}</Project>
      <Name>Ringtoets.MacroStabilityInwards.Primitives</Name>
      <Private>False</Private>
    </ProjectReference>
    <ProjectReference Include="..\..\..\Piping\src\Ringtoets.Piping.Data\Ringtoets.Piping.Data.csproj">
      <Project>{ce994cc9-6f6a-48ac-b4be-02c30a21f4db}</Project>
      <Name>Ringtoets.Piping.Data</Name>
      <Private>False</Private>
    </ProjectReference>
    <ProjectReference Include="..\..\..\StabilityPointStructures\src\Ringtoets.StabilityPointStructures.Data\Ringtoets.StabilityPointStructures.Data.csproj">
      <Project>{3d4b9740-8348-4434-8d77-b611fc6ee57f}</Project>
      <Name>Ringtoets.StabilityPointStructures.Data</Name>
      <Private>False</Private>
    </ProjectReference>
    <ProjectReference Include="..\..\..\StabilityStoneCover\src\Ringtoets.StabilityStoneCover.Data\Ringtoets.StabilityStoneCover.Data.csproj">
      <Project>{b479e3af-7c34-488c-bb73-d324100d36c9}</Project>
      <Name>Ringtoets.StabilityStoneCover.Data</Name>
      <Private>False</Private>
    </ProjectReference>
    <ProjectReference Include="..\..\..\Storage\src\Ringtoets.Storage.Core\Ringtoets.Storage.Core.csproj">
      <Project>{50963f12-448c-41ba-a62c-cdb0ab8d21e0}</Project>
      <Name>Ringtoets.Storage.Core</Name>
      <Private>False</Private>
    </ProjectReference>
    <ProjectReference Include="..\..\..\WaveImpactAsphaltCover\src\Ringtoets.WaveImpactAsphaltCover.Data\Ringtoets.WaveImpactAsphaltCover.Data.csproj">
      <Project>{567e0b69-5280-41ce-add6-443725a61c86}</Project>
      <Name>Ringtoets.WaveImpactAsphaltCover.Data</Name>
      <Private>False</Private>
    </ProjectReference>
    <ProjectReference Include="..\Ringtoets.Integration.Data\Ringtoets.Integration.Data.csproj">
      <Project>{11f1f874-45af-43e4-8ae5-15a5c9593e28}</Project>
      <Name>Ringtoets.Integration.Data</Name>
      <Private>False</Private>
    </ProjectReference>
  </ItemGroup>
  <ItemGroup>
    <EmbeddedResource Include="Dialogs\BackgroundMapDataSelectionDialog.resx">
      <DependentUpon>BackgroundMapDataSelectionDialog.cs</DependentUpon>
    </EmbeddedResource>
    <EmbeddedResource Include="Merge\AssessmentSectionMergeDataProviderDialog.resx">
      <DependentUpon>AssessmentSectionMergeDataProviderDialog.cs</DependentUpon>
    </EmbeddedResource>
    <EmbeddedResource Include="Properties\Resources.resx">
      <Generator>PublicResXFileCodeGenerator</Generator>
      <SubType>Designer</SubType>
      <LastGenOutput>Resources.Designer.cs</LastGenOutput>
    </EmbeddedResource>
    <EmbeddedResource Include="Dialogs\ReferenceLineMetaSelectionDialog.resx">
      <DependentUpon>ReferenceLineMetaSelectionDialog.cs</DependentUpon>
      <SubType>Designer</SubType>
    </EmbeddedResource>
    <EmbeddedResource Include="Views\AssemblyResultPerSectionView.resx">
      <DependentUpon>AssemblyResultPerSectionView.cs</DependentUpon>
    </EmbeddedResource>
    <EmbeddedResource Include="Views\AssemblyResultTotalView.resx">
      <DependentUpon>AssemblyResultTotalView.cs</DependentUpon>
    </EmbeddedResource>
    <EmbeddedResource Include="Views\AssessmentSectionView.resx">
      <DependentUpon>AssessmentSectionView.cs</DependentUpon>
    </EmbeddedResource>
    <EmbeddedResource Include="Views\FailureMechanismAssemblyCategoriesView.resx">
      <DependentUpon>FailureMechanismAssemblyCategoriesView.cs</DependentUpon>
    </EmbeddedResource>
    <EmbeddedResource Include="Views\FailureMechanismContributionView.resx">
      <DependentUpon>FailureMechanismContributionView.cs</DependentUpon>
      <SubType>Designer</SubType>
    </EmbeddedResource>
    <EmbeddedResource Include="Views\AssessmentSectionAssemblyCategoriesView.resx">
      <DependentUpon>AssessmentSectionAssemblyCategoriesView.cs</DependentUpon>
      <SubType>Designer</SubType>
    </EmbeddedResource>
  </ItemGroup>
  <ItemGroup>
    <None Include="..\..\..\..\build\Copying.licenseheader">
      <Link>Copying.licenseheader</Link>
    </None>
    <None Include="packages.config" />
    <None Include="Resources\folder-stand.png" />
  </ItemGroup>
  <ItemGroup>
    <None Include="Resources\map.png" />
  </ItemGroup>
  <ItemGroup>
    <None Include="Resources\folder-stand32.png" />
  </ItemGroup>
  <ItemGroup>
    <None Include="Resources\AddFolder-stand32.png" />
  </ItemGroup>
</Project><|MERGE_RESOLUTION|>--- conflicted
+++ resolved
@@ -1,349 +1,343 @@
-﻿<?xml version="1.0" encoding="utf-8"?>
-<Project ToolsVersion="15.0" DefaultTargets="Build" xmlns="http://schemas.microsoft.com/developer/msbuild/2003">
-  <PropertyGroup>
-    <ProjectGuid>{AD0CDC89-0A00-4068-AEEC-9838863C2FE8}</ProjectGuid>
-    <RootNamespace>Ringtoets.Integration.Forms</RootNamespace>
-    <AssemblyName>Ringtoets.Integration.Forms</AssemblyName>
-  </PropertyGroup>
-  <Import Project="$(SolutionDir)\build\Ringtoets.targets" />
-  <ItemGroup>
-    <Reference Include="log4net, Version=1.2.14.0, Culture=neutral, PublicKeyToken=669e0ddf0bb1aa2a, processorArchitecture=MSIL">
-      <HintPath>..\..\..\..\packages\log4net.2.0.4\lib\net40-full\log4net.dll</HintPath>
-      <Private>True</Private>
-    </Reference>
-    <Reference Include="System" />
-    <Reference Include="System.Core" />
-    <Reference Include="System.Data" />
-    <Reference Include="System.Design" />
-    <Reference Include="System.Drawing" />
-    <Reference Include="System.Windows.Forms" />
-    <Reference Include="System.Xml" />
-  </ItemGroup>
-  <ItemGroup>
-    <Compile Include="Merge\AssessmentSectionMergeDataProviderDialog.cs">
-      <SubType>Form</SubType>
-    </Compile>
-    <Compile Include="Merge\AssessmentSectionMergeDataProviderDialog.Designer.cs">
-      <DependentUpon>AssessmentSectionMergeDataProviderDialog.cs</DependentUpon>
-    </Compile>
-    <Compile Include="Dialogs\BackgroundMapDataSelectionDialog.cs">
-      <SubType>Form</SubType>
-    </Compile>
-    <Compile Include="Dialogs\BackgroundMapDataSelectionDialog.Designer.cs">
-      <DependentUpon>BackgroundMapDataSelectionDialog.cs</DependentUpon>
-    </Compile>
-    <Compile Include="Commands\AddAssessmentSectionCommand.cs" />
-    <Compile Include="Commands\AssessmentSectionFromFileCommandHandler.cs" />
-    <Compile Include="Commands\IAssessmentSectionFromFileCommandHandler.cs" />
-    <Compile Include="Controls\AssessmentSectionAssemblyCategoryGroupControl.cs">
-      <SubType>UserControl</SubType>
-    </Compile>
-<<<<<<< HEAD
-    <Compile Include="Controls\AssessmentSectionAssemblyControl.cs">
-      <SubType>UserControl</SubType>
-    </Compile>
-=======
->>>>>>> 4e3025c8
-    <Compile Include="Merge\AssessmentSectionMergeFilePathProvider.cs" />
-    <Compile Include="Merge\FailureMechanismMergeDataRow.cs" />
-    <Compile Include="Merge\IAssessmentSectionMergeFilePathProvider.cs" />
-    <Compile Include="Merge\IAssessmentSectionMergeDataProvider.cs" />
-    <Compile Include="Observers\AssessmentSectionResultObserver.cs" />
-    <Compile Include="PresentationObjects\AssemblyResultPerSectionContext.cs" />
-    <Compile Include="PresentationObjects\AssemblyResultTotalContext.cs" />
-    <Compile Include="PresentationObjects\HydraulicBoundaryDatabaseContext.cs" />
-    <Compile Include="PresentationObjects\StandAlone\MacroStabilityOutwardsFailureMechanismContext.cs" />
-    <Compile Include="PresentationObjects\StandAlone\PipingStructureFailureMechanismContext.cs" />
-    <Compile Include="PropertyClasses\BackgroundDataProperties.cs" />
-    <Compile Include="PropertyClasses\CalculationContextProperties.cs" />
-    <Compile Include="PropertyClasses\CalculationGroupContextProperties.cs" />
-    <Compile Include="PropertyClasses\FailureMechanismAssemblyCategoriesProperties.cs" />
-    <Compile Include="PropertyClasses\FailureMechanismAssemblyCategoryProperties.cs" />
-    <Compile Include="PropertyClasses\FailureMechanismSectionAssemblyCategoryProperties.cs" />
-    <Compile Include="PropertyClasses\NormProperties.cs" />
-    <Compile Include="PropertyClasses\AssessmentSectionCompositionProperties.cs" />
-    <Compile Include="PropertyClasses\StandAlone\PipingStructureFailureMechanismProperties.cs" />
-    <Compile Include="PropertyClasses\StandAlone\MacroStabilityOutwardsFailureMechanismProperties.cs" />
-    <Compile Include="PropertyClasses\ReferenceLineProperties.cs" />
-    <Compile Include="PropertyClasses\RingtoetsProjectProperties.cs" />
-    <Compile Include="PropertyClasses\StandAlone\StandAloneFailureMechanismProperties.cs" />
-    <Compile Include="Properties\AssemblyInfo.cs" />
-    <Compile Include="Properties\Resources.Designer.cs">
-      <AutoGen>True</AutoGen>
-      <DesignTime>True</DesignTime>
-      <DependentUpon>Resources.resx</DependentUpon>
-    </Compile>
-    <Compile Include="PropertyClasses\AssessmentSectionProperties.cs" />
-    <Compile Include="PropertyClasses\HydraulicBoundaryDatabaseProperties.cs" />
-    <Compile Include="Dialogs\ReferenceLineMetaSelectionDialog.cs">
-      <SubType>Form</SubType>
-    </Compile>
-    <Compile Include="Dialogs\ReferenceLineMetaSelectionDialog.Designer.cs">
-      <DependentUpon>ReferenceLineMetaSelectionDialog.cs</DependentUpon>
-    </Compile>
-    <Compile Include="RingtoetsSettingsHelper.cs" />
-    <Compile Include="Views\AssemblyResultPerSectionView.cs">
-      <SubType>UserControl</SubType>
-    </Compile>
-    <Compile Include="Views\AssemblyResultPerSectionView.Designer.cs">
-      <DependentUpon>AssemblyResultPerSectionView.cs</DependentUpon>
-    </Compile>
-    <Compile Include="Views\AssemblyResultTotalView.cs">
-      <SubType>UserControl</SubType>
-    </Compile>
-    <Compile Include="Views\AssemblyResultTotalView.Designer.cs">
-      <DependentUpon>AssemblyResultTotalView.cs</DependentUpon>
-    </Compile>
-    <Compile Include="Views\AssessmentSectionView.cs">
-      <SubType>UserControl</SubType>
-    </Compile>
-    <Compile Include="Views\AssessmentSectionView.Designer.cs">
-      <DependentUpon>AssessmentSectionView.cs</DependentUpon>
-    </Compile>
-    <Compile Include="Views\CombinedFailureMechanismSectionAssemblyResultRow.cs" />
-    <Compile Include="Views\FailureMechanismAssemblyCategoriesView.cs">
-      <SubType>UserControl</SubType>
-    </Compile>
-    <Compile Include="Views\FailureMechanismAssemblyCategoriesView.Designer.cs">
-      <DependentUpon>FailureMechanismAssemblyCategoriesView.cs</DependentUpon>
-    </Compile>
-    <Compile Include="Views\FailureMechanismAssemblyCategoryGroupResultRow.cs" />
-    <Compile Include="Views\FailureMechanismAssemblyResultRowBase.cs" />
-    <Compile Include="Views\FailureMechanismAssemblyResultRow.cs" />
-    <Compile Include="Views\FailureMechanismContributionItemRow.cs" />
-    <Compile Include="Views\FailureMechanismContributionView.cs">
-      <SubType>UserControl</SubType>
-    </Compile>
-    <Compile Include="Views\FailureMechanismContributionView.Designer.cs">
-      <DependentUpon>FailureMechanismContributionView.cs</DependentUpon>
-    </Compile>
-    <Compile Include="PropertyClasses\IAssessmentSectionCompositionChangeHandler.cs" />
-    <Compile Include="Views\AssemblyCategoryRow.cs" />
-    <Compile Include="Views\AssemblyCategoriesTable.cs">
-      <SubType>UserControl</SubType>
-    </Compile>
-    <Compile Include="Views\AssessmentSectionAssemblyCategoriesView.cs">
-      <SubType>UserControl</SubType>
-    </Compile>
-    <Compile Include="Views\AssessmentSectionAssemblyCategoriesView.Designer.cs">
-      <DependentUpon>AssessmentSectionAssemblyCategoriesView.cs</DependentUpon>
-    </Compile>
-    <Compile Include="Views\SectionResultRows\GrassCoverSlipOffInwardsSectionResultRow.cs" />
-    <Compile Include="Views\SectionResultRows\GrassCoverSlipOffOutwardsSectionResultRow.cs" />
-    <Compile Include="Views\SectionResultRows\MacroStabilityOutwardsSectionResultRow.cs" />
-    <Compile Include="Views\SectionResultRows\MicrostabilitySectionResultRow.cs" />
-    <Compile Include="Views\SectionResultRows\PipingStructureSectionResultRow.cs" />
-    <Compile Include="Views\SectionResultRows\StrengthStabilityLengthwiseConstructionSectionResultRow.cs" />
-    <Compile Include="Views\SectionResultRows\TechnicalInnovationSectionResultRow.cs" />
-    <Compile Include="Views\SectionResultRows\WaterPressureAsphaltCoverSectionResultRow.cs" />
-    <Compile Include="Views\SectionResultViews\GrassCoverSlipOffInwardsResultView.cs">
-      <SubType>UserControl</SubType>
-    </Compile>
-    <Compile Include="Views\SectionResultViews\GrassCoverSlipOffOutwardsResultView.cs">
-      <SubType>UserControl</SubType>
-    </Compile>
-    <Compile Include="Views\SectionResultViews\MacroStabilityOutwardsResultView.cs">
-      <SubType>UserControl</SubType>
-    </Compile>
-    <Compile Include="Views\SectionResultViews\MicrostabilityResultView.cs">
-      <SubType>UserControl</SubType>
-    </Compile>
-    <Compile Include="Views\SectionResultViews\PipingStructureResultView.cs">
-      <SubType>UserControl</SubType>
-    </Compile>
-    <Compile Include="Views\SectionResultViews\StrengthStabilityLengthwiseConstructionResultView.cs">
-      <SubType>UserControl</SubType>
-    </Compile>
-    <Compile Include="Views\SectionResultViews\TechnicalInnovationResultView.cs">
-      <SubType>UserControl</SubType>
-    </Compile>
-    <Compile Include="Views\SectionResultViews\WaterPressureAsphaltCoverResultView.cs">
-      <SubType>UserControl</SubType>
-    </Compile>
-  </ItemGroup>
-  <ItemGroup>
-    <ProjectReference Include="..\..\..\..\Core\Common\src\Core.Common.Base\Core.Common.Base.csproj">
-      <Project>{3bbfd65b-b277-4e50-ae6d-bd24c3434609}</Project>
-      <Name>Core.Common.Base</Name>
-      <Private>False</Private>
-    </ProjectReference>
-    <ProjectReference Include="..\..\..\..\Core\Common\src\Core.Common.Controls\Core.Common.Controls.csproj">
-      <Project>{9a2d67e6-26ac-4d17-b11a-2b4372f2f572}</Project>
-      <Name>Core.Common.Controls</Name>
-      <Private>False</Private>
-    </ProjectReference>
-    <ProjectReference Include="..\..\..\..\Core\Common\src\Core.Common.Gui\Core.Common.Gui.csproj">
-      <Project>{30e4c2ae-719e-4d70-9fa9-668a9767fbfa}</Project>
-      <Name>Core.Common.Gui</Name>
-      <Private>False</Private>
-    </ProjectReference>
-    <ProjectReference Include="..\..\..\..\Core\Common\src\Core.Common.Util\Core.Common.Util.csproj">
-      <Project>{f49bd8b2-332a-4c91-a196-8cce0a2c7d98}</Project>
-      <Name>Core.Common.Util</Name>
-      <Private>False</Private>
-    </ProjectReference>
-    <ProjectReference Include="..\..\..\..\Core\Components\src\Core.Components.BruTile.Forms\Core.Components.BruTile.Forms.csproj">
-      <Project>{1BA9EBD0-AA64-4BE3-9791-B2EE344EC938}</Project>
-      <Name>Core.Components.BruTile.Forms</Name>
-      <Private>False</Private>
-    </ProjectReference>
-    <ProjectReference Include="..\..\..\..\Core\Components\src\Core.Components.Gis.Forms\Core.Components.Gis.Forms.csproj">
-      <Project>{4a06df0d-5d75-4bad-a95a-a3db9b7c4ad5}</Project>
-      <Name>Core.Components.Gis.Forms</Name>
-      <Private>False</Private>
-    </ProjectReference>
-    <ProjectReference Include="..\..\..\..\Core\Components\src\Core.Components.Gis\Core.Components.Gis.csproj">
-      <Project>{318BA582-88C9-4816-A54A-A7E431461DE3}</Project>
-      <Name>Core.Components.Gis</Name>
-      <Private>False</Private>
-    </ProjectReference>
-    <ProjectReference Include="..\..\..\AssemblyTool\src\Ringtoets.AssemblyTool.Data\Ringtoets.AssemblyTool.Data.csproj">
-      <Project>{420ED9C3-0C33-47EA-B893-121A9C0DB4F1}</Project>
-      <Name>Ringtoets.AssemblyTool.Data</Name>
-      <Private>False</Private>
-    </ProjectReference>
-    <ProjectReference Include="..\..\..\AssemblyTool\src\Ringtoets.AssemblyTool.Forms\Ringtoets.AssemblyTool.Forms.csproj">
-      <Project>{22C5DDB8-2491-4BC6-BDC6-2A7B7EBF40C1}</Project>
-      <Name>Ringtoets.AssemblyTool.Forms</Name>
-      <Private>False</Private>
-    </ProjectReference>
-    <ProjectReference Include="..\..\..\ClosingStructures\src\Ringtoets.ClosingStructures.Data\Ringtoets.ClosingStructures.Data.csproj">
-      <Project>{c6309704-d67b-434c-bc98-9f8910bc1d10}</Project>
-      <Name>Ringtoets.ClosingStructures.Data</Name>
-      <Private>False</Private>
-    </ProjectReference>
-    <ProjectReference Include="..\..\..\Common\src\Ringtoets.Common.Data\Ringtoets.Common.Data.csproj">
-      <Project>{d4200f43-3f72-4f42-af0a-8ced416a38ec}</Project>
-      <Name>Ringtoets.Common.Data</Name>
-      <Private>False</Private>
-    </ProjectReference>
-    <ProjectReference Include="..\..\..\Common\src\Ringtoets.Common.Forms\Ringtoets.Common.Forms.csproj">
-      <Project>{4d840673-3812-4338-a352-84854e32b8a0}</Project>
-      <Name>Ringtoets.Common.Forms</Name>
-      <Private>False</Private>
-    </ProjectReference>
-    <ProjectReference Include="..\..\..\Common\src\Ringtoets.Common.IO\Ringtoets.Common.IO.csproj">
-      <Project>{52BA7627-CBAB-4209-BE77-3B5F31378277}</Project>
-      <Name>Ringtoets.Common.IO</Name>
-      <Private>False</Private>
-    </ProjectReference>
-    <ProjectReference Include="..\..\..\Common\src\Ringtoets.Common.Primitives\Ringtoets.Common.Primitives.csproj">
-      <Project>{78AA56F5-431D-465C-AC50-3173D7E90AC1}</Project>
-      <Name>Ringtoets.Common.Primitives</Name>
-      <Private>False</Private>
-    </ProjectReference>
-    <ProjectReference Include="..\..\..\DuneErosion\src\Ringtoets.DuneErosion.Data\Ringtoets.DuneErosion.Data.csproj">
-      <Project>{d1068432-c172-4aa6-847b-d9deb4c6de26}</Project>
-      <Name>Ringtoets.DuneErosion.Data</Name>
-      <Private>False</Private>
-    </ProjectReference>
-    <ProjectReference Include="..\..\..\GrassCoverErosionInwards\src\Ringtoets.GrassCoverErosionInwards.Data\Ringtoets.GrassCoverErosionInwards.Data.csproj">
-      <Project>{90de728e-48ef-4665-ab38-3d88e41d9f4d}</Project>
-      <Name>Ringtoets.GrassCoverErosionInwards.Data</Name>
-      <Private>False</Private>
-    </ProjectReference>
-    <ProjectReference Include="..\..\..\GrassCoverErosionOutwards\src\Ringtoets.GrassCoverErosionOutwards.Data\Ringtoets.GrassCoverErosionOutwards.Data.csproj">
-      <Project>{E7225477-577F-4A17-B7EC-6721158E1543}</Project>
-      <Name>Ringtoets.GrassCoverErosionOutwards.Data</Name>
-      <Private>False</Private>
-    </ProjectReference>
-    <ProjectReference Include="..\..\..\HeightStructures\src\Ringtoets.HeightStructures.Data\Ringtoets.HeightStructures.Data.csproj">
-      <Project>{1C0017D8-35B5-4CA0-8FC7-A83F46DBDC99}</Project>
-      <Name>Ringtoets.HeightStructures.Data</Name>
-      <Private>False</Private>
-    </ProjectReference>
-    <ProjectReference Include="..\..\..\MacroStabilityInwards\src\Ringtoets.MacroStabilityInwards.Data\Ringtoets.MacroStabilityInwards.Data.csproj">
-      <Project>{83d6b73e-91d5-46b0-9218-955da1f75f7c}</Project>
-      <Name>Ringtoets.MacroStabilityInwards.Data</Name>
-      <Private>False</Private>
-    </ProjectReference>
-    <ProjectReference Include="..\..\..\MacroStabilityInwards\src\Ringtoets.MacroStabilityInwards.Primitives\Ringtoets.MacroStabilityInwards.Primitives.csproj">
-      <Project>{e9b39743-2dc9-4922-9e0f-6ba3e0e54189}</Project>
-      <Name>Ringtoets.MacroStabilityInwards.Primitives</Name>
-      <Private>False</Private>
-    </ProjectReference>
-    <ProjectReference Include="..\..\..\Piping\src\Ringtoets.Piping.Data\Ringtoets.Piping.Data.csproj">
-      <Project>{ce994cc9-6f6a-48ac-b4be-02c30a21f4db}</Project>
-      <Name>Ringtoets.Piping.Data</Name>
-      <Private>False</Private>
-    </ProjectReference>
-    <ProjectReference Include="..\..\..\StabilityPointStructures\src\Ringtoets.StabilityPointStructures.Data\Ringtoets.StabilityPointStructures.Data.csproj">
-      <Project>{3d4b9740-8348-4434-8d77-b611fc6ee57f}</Project>
-      <Name>Ringtoets.StabilityPointStructures.Data</Name>
-      <Private>False</Private>
-    </ProjectReference>
-    <ProjectReference Include="..\..\..\StabilityStoneCover\src\Ringtoets.StabilityStoneCover.Data\Ringtoets.StabilityStoneCover.Data.csproj">
-      <Project>{b479e3af-7c34-488c-bb73-d324100d36c9}</Project>
-      <Name>Ringtoets.StabilityStoneCover.Data</Name>
-      <Private>False</Private>
-    </ProjectReference>
-    <ProjectReference Include="..\..\..\Storage\src\Ringtoets.Storage.Core\Ringtoets.Storage.Core.csproj">
-      <Project>{50963f12-448c-41ba-a62c-cdb0ab8d21e0}</Project>
-      <Name>Ringtoets.Storage.Core</Name>
-      <Private>False</Private>
-    </ProjectReference>
-    <ProjectReference Include="..\..\..\WaveImpactAsphaltCover\src\Ringtoets.WaveImpactAsphaltCover.Data\Ringtoets.WaveImpactAsphaltCover.Data.csproj">
-      <Project>{567e0b69-5280-41ce-add6-443725a61c86}</Project>
-      <Name>Ringtoets.WaveImpactAsphaltCover.Data</Name>
-      <Private>False</Private>
-    </ProjectReference>
-    <ProjectReference Include="..\Ringtoets.Integration.Data\Ringtoets.Integration.Data.csproj">
-      <Project>{11f1f874-45af-43e4-8ae5-15a5c9593e28}</Project>
-      <Name>Ringtoets.Integration.Data</Name>
-      <Private>False</Private>
-    </ProjectReference>
-  </ItemGroup>
-  <ItemGroup>
-    <EmbeddedResource Include="Dialogs\BackgroundMapDataSelectionDialog.resx">
-      <DependentUpon>BackgroundMapDataSelectionDialog.cs</DependentUpon>
-    </EmbeddedResource>
-    <EmbeddedResource Include="Merge\AssessmentSectionMergeDataProviderDialog.resx">
-      <DependentUpon>AssessmentSectionMergeDataProviderDialog.cs</DependentUpon>
-    </EmbeddedResource>
-    <EmbeddedResource Include="Properties\Resources.resx">
-      <Generator>PublicResXFileCodeGenerator</Generator>
-      <SubType>Designer</SubType>
-      <LastGenOutput>Resources.Designer.cs</LastGenOutput>
-    </EmbeddedResource>
-    <EmbeddedResource Include="Dialogs\ReferenceLineMetaSelectionDialog.resx">
-      <DependentUpon>ReferenceLineMetaSelectionDialog.cs</DependentUpon>
-      <SubType>Designer</SubType>
-    </EmbeddedResource>
-    <EmbeddedResource Include="Views\AssemblyResultPerSectionView.resx">
-      <DependentUpon>AssemblyResultPerSectionView.cs</DependentUpon>
-    </EmbeddedResource>
-    <EmbeddedResource Include="Views\AssemblyResultTotalView.resx">
-      <DependentUpon>AssemblyResultTotalView.cs</DependentUpon>
-    </EmbeddedResource>
-    <EmbeddedResource Include="Views\AssessmentSectionView.resx">
-      <DependentUpon>AssessmentSectionView.cs</DependentUpon>
-    </EmbeddedResource>
-    <EmbeddedResource Include="Views\FailureMechanismAssemblyCategoriesView.resx">
-      <DependentUpon>FailureMechanismAssemblyCategoriesView.cs</DependentUpon>
-    </EmbeddedResource>
-    <EmbeddedResource Include="Views\FailureMechanismContributionView.resx">
-      <DependentUpon>FailureMechanismContributionView.cs</DependentUpon>
-      <SubType>Designer</SubType>
-    </EmbeddedResource>
-    <EmbeddedResource Include="Views\AssessmentSectionAssemblyCategoriesView.resx">
-      <DependentUpon>AssessmentSectionAssemblyCategoriesView.cs</DependentUpon>
-      <SubType>Designer</SubType>
-    </EmbeddedResource>
-  </ItemGroup>
-  <ItemGroup>
-    <None Include="..\..\..\..\build\Copying.licenseheader">
-      <Link>Copying.licenseheader</Link>
-    </None>
-    <None Include="packages.config" />
-    <None Include="Resources\folder-stand.png" />
-  </ItemGroup>
-  <ItemGroup>
-    <None Include="Resources\map.png" />
-  </ItemGroup>
-  <ItemGroup>
-    <None Include="Resources\folder-stand32.png" />
-  </ItemGroup>
-  <ItemGroup>
-    <None Include="Resources\AddFolder-stand32.png" />
-  </ItemGroup>
+﻿<?xml version="1.0" encoding="utf-8"?>
+<Project ToolsVersion="15.0" DefaultTargets="Build" xmlns="http://schemas.microsoft.com/developer/msbuild/2003">
+  <PropertyGroup>
+    <ProjectGuid>{AD0CDC89-0A00-4068-AEEC-9838863C2FE8}</ProjectGuid>
+    <RootNamespace>Ringtoets.Integration.Forms</RootNamespace>
+    <AssemblyName>Ringtoets.Integration.Forms</AssemblyName>
+  </PropertyGroup>
+  <Import Project="$(SolutionDir)\build\Ringtoets.targets" />
+  <ItemGroup>
+    <Reference Include="log4net, Version=1.2.14.0, Culture=neutral, PublicKeyToken=669e0ddf0bb1aa2a, processorArchitecture=MSIL">
+      <HintPath>..\..\..\..\packages\log4net.2.0.4\lib\net40-full\log4net.dll</HintPath>
+      <Private>True</Private>
+    </Reference>
+    <Reference Include="System" />
+    <Reference Include="System.Core" />
+    <Reference Include="System.Data" />
+    <Reference Include="System.Design" />
+    <Reference Include="System.Drawing" />
+    <Reference Include="System.Windows.Forms" />
+    <Reference Include="System.Xml" />
+  </ItemGroup>
+  <ItemGroup>
+    <Compile Include="Merge\AssessmentSectionMergeDataProviderDialog.cs">
+      <SubType>Form</SubType>
+    </Compile>
+    <Compile Include="Merge\AssessmentSectionMergeDataProviderDialog.Designer.cs">
+      <DependentUpon>AssessmentSectionMergeDataProviderDialog.cs</DependentUpon>
+    </Compile>
+    <Compile Include="Dialogs\BackgroundMapDataSelectionDialog.cs">
+      <SubType>Form</SubType>
+    </Compile>
+    <Compile Include="Dialogs\BackgroundMapDataSelectionDialog.Designer.cs">
+      <DependentUpon>BackgroundMapDataSelectionDialog.cs</DependentUpon>
+    </Compile>
+    <Compile Include="Commands\AddAssessmentSectionCommand.cs" />
+    <Compile Include="Commands\AssessmentSectionFromFileCommandHandler.cs" />
+    <Compile Include="Commands\IAssessmentSectionFromFileCommandHandler.cs" />
+    <Compile Include="Controls\AssessmentSectionAssemblyCategoryGroupControl.cs">
+      <SubType>UserControl</SubType>
+    </Compile>
+    <Compile Include="Merge\AssessmentSectionMergeFilePathProvider.cs" />
+    <Compile Include="Merge\FailureMechanismMergeDataRow.cs" />
+    <Compile Include="Merge\IAssessmentSectionMergeFilePathProvider.cs" />
+    <Compile Include="Merge\IAssessmentSectionMergeDataProvider.cs" />
+    <Compile Include="Observers\AssessmentSectionResultObserver.cs" />
+    <Compile Include="PresentationObjects\AssemblyResultPerSectionContext.cs" />
+    <Compile Include="PresentationObjects\AssemblyResultTotalContext.cs" />
+    <Compile Include="PresentationObjects\HydraulicBoundaryDatabaseContext.cs" />
+    <Compile Include="PresentationObjects\StandAlone\MacroStabilityOutwardsFailureMechanismContext.cs" />
+    <Compile Include="PresentationObjects\StandAlone\PipingStructureFailureMechanismContext.cs" />
+    <Compile Include="PropertyClasses\BackgroundDataProperties.cs" />
+    <Compile Include="PropertyClasses\CalculationContextProperties.cs" />
+    <Compile Include="PropertyClasses\CalculationGroupContextProperties.cs" />
+    <Compile Include="PropertyClasses\FailureMechanismAssemblyCategoriesProperties.cs" />
+    <Compile Include="PropertyClasses\FailureMechanismAssemblyCategoryProperties.cs" />
+    <Compile Include="PropertyClasses\FailureMechanismSectionAssemblyCategoryProperties.cs" />
+    <Compile Include="PropertyClasses\NormProperties.cs" />
+    <Compile Include="PropertyClasses\AssessmentSectionCompositionProperties.cs" />
+    <Compile Include="PropertyClasses\StandAlone\PipingStructureFailureMechanismProperties.cs" />
+    <Compile Include="PropertyClasses\StandAlone\MacroStabilityOutwardsFailureMechanismProperties.cs" />
+    <Compile Include="PropertyClasses\ReferenceLineProperties.cs" />
+    <Compile Include="PropertyClasses\RingtoetsProjectProperties.cs" />
+    <Compile Include="PropertyClasses\StandAlone\StandAloneFailureMechanismProperties.cs" />
+    <Compile Include="Properties\AssemblyInfo.cs" />
+    <Compile Include="Properties\Resources.Designer.cs">
+      <AutoGen>True</AutoGen>
+      <DesignTime>True</DesignTime>
+      <DependentUpon>Resources.resx</DependentUpon>
+    </Compile>
+    <Compile Include="PropertyClasses\AssessmentSectionProperties.cs" />
+    <Compile Include="PropertyClasses\HydraulicBoundaryDatabaseProperties.cs" />
+    <Compile Include="Dialogs\ReferenceLineMetaSelectionDialog.cs">
+      <SubType>Form</SubType>
+    </Compile>
+    <Compile Include="Dialogs\ReferenceLineMetaSelectionDialog.Designer.cs">
+      <DependentUpon>ReferenceLineMetaSelectionDialog.cs</DependentUpon>
+    </Compile>
+    <Compile Include="RingtoetsSettingsHelper.cs" />
+    <Compile Include="Views\AssemblyResultPerSectionView.cs">
+      <SubType>UserControl</SubType>
+    </Compile>
+    <Compile Include="Views\AssemblyResultPerSectionView.Designer.cs">
+      <DependentUpon>AssemblyResultPerSectionView.cs</DependentUpon>
+    </Compile>
+    <Compile Include="Views\AssemblyResultTotalView.cs">
+      <SubType>UserControl</SubType>
+    </Compile>
+    <Compile Include="Views\AssemblyResultTotalView.Designer.cs">
+      <DependentUpon>AssemblyResultTotalView.cs</DependentUpon>
+    </Compile>
+    <Compile Include="Views\AssessmentSectionView.cs">
+      <SubType>UserControl</SubType>
+    </Compile>
+    <Compile Include="Views\AssessmentSectionView.Designer.cs">
+      <DependentUpon>AssessmentSectionView.cs</DependentUpon>
+    </Compile>
+    <Compile Include="Views\CombinedFailureMechanismSectionAssemblyResultRow.cs" />
+    <Compile Include="Views\FailureMechanismAssemblyCategoriesView.cs">
+      <SubType>UserControl</SubType>
+    </Compile>
+    <Compile Include="Views\FailureMechanismAssemblyCategoriesView.Designer.cs">
+      <DependentUpon>FailureMechanismAssemblyCategoriesView.cs</DependentUpon>
+    </Compile>
+    <Compile Include="Views\FailureMechanismAssemblyCategoryGroupResultRow.cs" />
+    <Compile Include="Views\FailureMechanismAssemblyResultRowBase.cs" />
+    <Compile Include="Views\FailureMechanismAssemblyResultRow.cs" />
+    <Compile Include="Views\FailureMechanismContributionItemRow.cs" />
+    <Compile Include="Views\FailureMechanismContributionView.cs">
+      <SubType>UserControl</SubType>
+    </Compile>
+    <Compile Include="Views\FailureMechanismContributionView.Designer.cs">
+      <DependentUpon>FailureMechanismContributionView.cs</DependentUpon>
+    </Compile>
+    <Compile Include="PropertyClasses\IAssessmentSectionCompositionChangeHandler.cs" />
+    <Compile Include="Views\AssemblyCategoryRow.cs" />
+    <Compile Include="Views\AssemblyCategoriesTable.cs">
+      <SubType>UserControl</SubType>
+    </Compile>
+    <Compile Include="Views\AssessmentSectionAssemblyCategoriesView.cs">
+      <SubType>UserControl</SubType>
+    </Compile>
+    <Compile Include="Views\AssessmentSectionAssemblyCategoriesView.Designer.cs">
+      <DependentUpon>AssessmentSectionAssemblyCategoriesView.cs</DependentUpon>
+    </Compile>
+    <Compile Include="Views\SectionResultRows\GrassCoverSlipOffInwardsSectionResultRow.cs" />
+    <Compile Include="Views\SectionResultRows\GrassCoverSlipOffOutwardsSectionResultRow.cs" />
+    <Compile Include="Views\SectionResultRows\MacroStabilityOutwardsSectionResultRow.cs" />
+    <Compile Include="Views\SectionResultRows\MicrostabilitySectionResultRow.cs" />
+    <Compile Include="Views\SectionResultRows\PipingStructureSectionResultRow.cs" />
+    <Compile Include="Views\SectionResultRows\StrengthStabilityLengthwiseConstructionSectionResultRow.cs" />
+    <Compile Include="Views\SectionResultRows\TechnicalInnovationSectionResultRow.cs" />
+    <Compile Include="Views\SectionResultRows\WaterPressureAsphaltCoverSectionResultRow.cs" />
+    <Compile Include="Views\SectionResultViews\GrassCoverSlipOffInwardsResultView.cs">
+      <SubType>UserControl</SubType>
+    </Compile>
+    <Compile Include="Views\SectionResultViews\GrassCoverSlipOffOutwardsResultView.cs">
+      <SubType>UserControl</SubType>
+    </Compile>
+    <Compile Include="Views\SectionResultViews\MacroStabilityOutwardsResultView.cs">
+      <SubType>UserControl</SubType>
+    </Compile>
+    <Compile Include="Views\SectionResultViews\MicrostabilityResultView.cs">
+      <SubType>UserControl</SubType>
+    </Compile>
+    <Compile Include="Views\SectionResultViews\PipingStructureResultView.cs">
+      <SubType>UserControl</SubType>
+    </Compile>
+    <Compile Include="Views\SectionResultViews\StrengthStabilityLengthwiseConstructionResultView.cs">
+      <SubType>UserControl</SubType>
+    </Compile>
+    <Compile Include="Views\SectionResultViews\TechnicalInnovationResultView.cs">
+      <SubType>UserControl</SubType>
+    </Compile>
+    <Compile Include="Views\SectionResultViews\WaterPressureAsphaltCoverResultView.cs">
+      <SubType>UserControl</SubType>
+    </Compile>
+  </ItemGroup>
+  <ItemGroup>
+    <ProjectReference Include="..\..\..\..\Core\Common\src\Core.Common.Base\Core.Common.Base.csproj">
+      <Project>{3bbfd65b-b277-4e50-ae6d-bd24c3434609}</Project>
+      <Name>Core.Common.Base</Name>
+      <Private>False</Private>
+    </ProjectReference>
+    <ProjectReference Include="..\..\..\..\Core\Common\src\Core.Common.Controls\Core.Common.Controls.csproj">
+      <Project>{9a2d67e6-26ac-4d17-b11a-2b4372f2f572}</Project>
+      <Name>Core.Common.Controls</Name>
+      <Private>False</Private>
+    </ProjectReference>
+    <ProjectReference Include="..\..\..\..\Core\Common\src\Core.Common.Gui\Core.Common.Gui.csproj">
+      <Project>{30e4c2ae-719e-4d70-9fa9-668a9767fbfa}</Project>
+      <Name>Core.Common.Gui</Name>
+      <Private>False</Private>
+    </ProjectReference>
+    <ProjectReference Include="..\..\..\..\Core\Common\src\Core.Common.Util\Core.Common.Util.csproj">
+      <Project>{f49bd8b2-332a-4c91-a196-8cce0a2c7d98}</Project>
+      <Name>Core.Common.Util</Name>
+      <Private>False</Private>
+    </ProjectReference>
+    <ProjectReference Include="..\..\..\..\Core\Components\src\Core.Components.BruTile.Forms\Core.Components.BruTile.Forms.csproj">
+      <Project>{1BA9EBD0-AA64-4BE3-9791-B2EE344EC938}</Project>
+      <Name>Core.Components.BruTile.Forms</Name>
+      <Private>False</Private>
+    </ProjectReference>
+    <ProjectReference Include="..\..\..\..\Core\Components\src\Core.Components.Gis.Forms\Core.Components.Gis.Forms.csproj">
+      <Project>{4a06df0d-5d75-4bad-a95a-a3db9b7c4ad5}</Project>
+      <Name>Core.Components.Gis.Forms</Name>
+      <Private>False</Private>
+    </ProjectReference>
+    <ProjectReference Include="..\..\..\..\Core\Components\src\Core.Components.Gis\Core.Components.Gis.csproj">
+      <Project>{318BA582-88C9-4816-A54A-A7E431461DE3}</Project>
+      <Name>Core.Components.Gis</Name>
+      <Private>False</Private>
+    </ProjectReference>
+    <ProjectReference Include="..\..\..\AssemblyTool\src\Ringtoets.AssemblyTool.Data\Ringtoets.AssemblyTool.Data.csproj">
+      <Project>{420ED9C3-0C33-47EA-B893-121A9C0DB4F1}</Project>
+      <Name>Ringtoets.AssemblyTool.Data</Name>
+      <Private>False</Private>
+    </ProjectReference>
+    <ProjectReference Include="..\..\..\AssemblyTool\src\Ringtoets.AssemblyTool.Forms\Ringtoets.AssemblyTool.Forms.csproj">
+      <Project>{22C5DDB8-2491-4BC6-BDC6-2A7B7EBF40C1}</Project>
+      <Name>Ringtoets.AssemblyTool.Forms</Name>
+      <Private>False</Private>
+    </ProjectReference>
+    <ProjectReference Include="..\..\..\ClosingStructures\src\Ringtoets.ClosingStructures.Data\Ringtoets.ClosingStructures.Data.csproj">
+      <Project>{c6309704-d67b-434c-bc98-9f8910bc1d10}</Project>
+      <Name>Ringtoets.ClosingStructures.Data</Name>
+      <Private>False</Private>
+    </ProjectReference>
+    <ProjectReference Include="..\..\..\Common\src\Ringtoets.Common.Data\Ringtoets.Common.Data.csproj">
+      <Project>{d4200f43-3f72-4f42-af0a-8ced416a38ec}</Project>
+      <Name>Ringtoets.Common.Data</Name>
+      <Private>False</Private>
+    </ProjectReference>
+    <ProjectReference Include="..\..\..\Common\src\Ringtoets.Common.Forms\Ringtoets.Common.Forms.csproj">
+      <Project>{4d840673-3812-4338-a352-84854e32b8a0}</Project>
+      <Name>Ringtoets.Common.Forms</Name>
+      <Private>False</Private>
+    </ProjectReference>
+    <ProjectReference Include="..\..\..\Common\src\Ringtoets.Common.IO\Ringtoets.Common.IO.csproj">
+      <Project>{52BA7627-CBAB-4209-BE77-3B5F31378277}</Project>
+      <Name>Ringtoets.Common.IO</Name>
+      <Private>False</Private>
+    </ProjectReference>
+    <ProjectReference Include="..\..\..\Common\src\Ringtoets.Common.Primitives\Ringtoets.Common.Primitives.csproj">
+      <Project>{78AA56F5-431D-465C-AC50-3173D7E90AC1}</Project>
+      <Name>Ringtoets.Common.Primitives</Name>
+      <Private>False</Private>
+    </ProjectReference>
+    <ProjectReference Include="..\..\..\DuneErosion\src\Ringtoets.DuneErosion.Data\Ringtoets.DuneErosion.Data.csproj">
+      <Project>{d1068432-c172-4aa6-847b-d9deb4c6de26}</Project>
+      <Name>Ringtoets.DuneErosion.Data</Name>
+      <Private>False</Private>
+    </ProjectReference>
+    <ProjectReference Include="..\..\..\GrassCoverErosionInwards\src\Ringtoets.GrassCoverErosionInwards.Data\Ringtoets.GrassCoverErosionInwards.Data.csproj">
+      <Project>{90de728e-48ef-4665-ab38-3d88e41d9f4d}</Project>
+      <Name>Ringtoets.GrassCoverErosionInwards.Data</Name>
+      <Private>False</Private>
+    </ProjectReference>
+    <ProjectReference Include="..\..\..\GrassCoverErosionOutwards\src\Ringtoets.GrassCoverErosionOutwards.Data\Ringtoets.GrassCoverErosionOutwards.Data.csproj">
+      <Project>{E7225477-577F-4A17-B7EC-6721158E1543}</Project>
+      <Name>Ringtoets.GrassCoverErosionOutwards.Data</Name>
+      <Private>False</Private>
+    </ProjectReference>
+    <ProjectReference Include="..\..\..\HeightStructures\src\Ringtoets.HeightStructures.Data\Ringtoets.HeightStructures.Data.csproj">
+      <Project>{1C0017D8-35B5-4CA0-8FC7-A83F46DBDC99}</Project>
+      <Name>Ringtoets.HeightStructures.Data</Name>
+      <Private>False</Private>
+    </ProjectReference>
+    <ProjectReference Include="..\..\..\MacroStabilityInwards\src\Ringtoets.MacroStabilityInwards.Data\Ringtoets.MacroStabilityInwards.Data.csproj">
+      <Project>{83d6b73e-91d5-46b0-9218-955da1f75f7c}</Project>
+      <Name>Ringtoets.MacroStabilityInwards.Data</Name>
+      <Private>False</Private>
+    </ProjectReference>
+    <ProjectReference Include="..\..\..\MacroStabilityInwards\src\Ringtoets.MacroStabilityInwards.Primitives\Ringtoets.MacroStabilityInwards.Primitives.csproj">
+      <Project>{e9b39743-2dc9-4922-9e0f-6ba3e0e54189}</Project>
+      <Name>Ringtoets.MacroStabilityInwards.Primitives</Name>
+      <Private>False</Private>
+    </ProjectReference>
+    <ProjectReference Include="..\..\..\Piping\src\Ringtoets.Piping.Data\Ringtoets.Piping.Data.csproj">
+      <Project>{ce994cc9-6f6a-48ac-b4be-02c30a21f4db}</Project>
+      <Name>Ringtoets.Piping.Data</Name>
+      <Private>False</Private>
+    </ProjectReference>
+    <ProjectReference Include="..\..\..\StabilityPointStructures\src\Ringtoets.StabilityPointStructures.Data\Ringtoets.StabilityPointStructures.Data.csproj">
+      <Project>{3d4b9740-8348-4434-8d77-b611fc6ee57f}</Project>
+      <Name>Ringtoets.StabilityPointStructures.Data</Name>
+      <Private>False</Private>
+    </ProjectReference>
+    <ProjectReference Include="..\..\..\StabilityStoneCover\src\Ringtoets.StabilityStoneCover.Data\Ringtoets.StabilityStoneCover.Data.csproj">
+      <Project>{b479e3af-7c34-488c-bb73-d324100d36c9}</Project>
+      <Name>Ringtoets.StabilityStoneCover.Data</Name>
+      <Private>False</Private>
+    </ProjectReference>
+    <ProjectReference Include="..\..\..\Storage\src\Ringtoets.Storage.Core\Ringtoets.Storage.Core.csproj">
+      <Project>{50963f12-448c-41ba-a62c-cdb0ab8d21e0}</Project>
+      <Name>Ringtoets.Storage.Core</Name>
+      <Private>False</Private>
+    </ProjectReference>
+    <ProjectReference Include="..\..\..\WaveImpactAsphaltCover\src\Ringtoets.WaveImpactAsphaltCover.Data\Ringtoets.WaveImpactAsphaltCover.Data.csproj">
+      <Project>{567e0b69-5280-41ce-add6-443725a61c86}</Project>
+      <Name>Ringtoets.WaveImpactAsphaltCover.Data</Name>
+      <Private>False</Private>
+    </ProjectReference>
+    <ProjectReference Include="..\Ringtoets.Integration.Data\Ringtoets.Integration.Data.csproj">
+      <Project>{11f1f874-45af-43e4-8ae5-15a5c9593e28}</Project>
+      <Name>Ringtoets.Integration.Data</Name>
+      <Private>False</Private>
+    </ProjectReference>
+  </ItemGroup>
+  <ItemGroup>
+    <EmbeddedResource Include="Dialogs\BackgroundMapDataSelectionDialog.resx">
+      <DependentUpon>BackgroundMapDataSelectionDialog.cs</DependentUpon>
+    </EmbeddedResource>
+    <EmbeddedResource Include="Merge\AssessmentSectionMergeDataProviderDialog.resx">
+      <DependentUpon>AssessmentSectionMergeDataProviderDialog.cs</DependentUpon>
+    </EmbeddedResource>
+    <EmbeddedResource Include="Properties\Resources.resx">
+      <Generator>PublicResXFileCodeGenerator</Generator>
+      <SubType>Designer</SubType>
+      <LastGenOutput>Resources.Designer.cs</LastGenOutput>
+    </EmbeddedResource>
+    <EmbeddedResource Include="Dialogs\ReferenceLineMetaSelectionDialog.resx">
+      <DependentUpon>ReferenceLineMetaSelectionDialog.cs</DependentUpon>
+      <SubType>Designer</SubType>
+    </EmbeddedResource>
+    <EmbeddedResource Include="Views\AssemblyResultPerSectionView.resx">
+      <DependentUpon>AssemblyResultPerSectionView.cs</DependentUpon>
+    </EmbeddedResource>
+    <EmbeddedResource Include="Views\AssemblyResultTotalView.resx">
+      <DependentUpon>AssemblyResultTotalView.cs</DependentUpon>
+    </EmbeddedResource>
+    <EmbeddedResource Include="Views\AssessmentSectionView.resx">
+      <DependentUpon>AssessmentSectionView.cs</DependentUpon>
+    </EmbeddedResource>
+    <EmbeddedResource Include="Views\FailureMechanismAssemblyCategoriesView.resx">
+      <DependentUpon>FailureMechanismAssemblyCategoriesView.cs</DependentUpon>
+    </EmbeddedResource>
+    <EmbeddedResource Include="Views\FailureMechanismContributionView.resx">
+      <DependentUpon>FailureMechanismContributionView.cs</DependentUpon>
+      <SubType>Designer</SubType>
+    </EmbeddedResource>
+    <EmbeddedResource Include="Views\AssessmentSectionAssemblyCategoriesView.resx">
+      <DependentUpon>AssessmentSectionAssemblyCategoriesView.cs</DependentUpon>
+      <SubType>Designer</SubType>
+    </EmbeddedResource>
+  </ItemGroup>
+  <ItemGroup>
+    <None Include="..\..\..\..\build\Copying.licenseheader">
+      <Link>Copying.licenseheader</Link>
+    </None>
+    <None Include="packages.config" />
+    <None Include="Resources\folder-stand.png" />
+  </ItemGroup>
+  <ItemGroup>
+    <None Include="Resources\map.png" />
+  </ItemGroup>
+  <ItemGroup>
+    <None Include="Resources\folder-stand32.png" />
+  </ItemGroup>
+  <ItemGroup>
+    <None Include="Resources\AddFolder-stand32.png" />
+  </ItemGroup>
 </Project>