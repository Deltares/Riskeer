--- conflicted
+++ resolved
@@ -508,7 +508,6 @@
                 CreateInstance = context => new AssemblyResultPerSectionMapView(context.WrappedData)
             };
 
-<<<<<<< HEAD
             yield return new RiskeerViewInfo<AssemblyOverviewContext, AssessmentSection, AssemblyResultsOverviewView>(() => Gui)
             {
                 GetViewName = (view, context) => "Overzicht",
@@ -516,10 +515,7 @@
                 CreateInstance = context => new AssemblyResultsOverviewView(context.WrappedData)
             };
 
-            yield return new RiskeerViewInfo<AssemblyGroupsContext, AssessmentSection, AssemblyGroupsView>(() => Gui)
-=======
             yield return new RiskeerViewInfo<FailureMechanismSectionAssemblyGroupsContext, AssessmentSection, FailureMechanismSectionAssemblyGroupsView>(() => Gui)
->>>>>>> 07c0bd43
             {
                 GetViewName = (view, context) => RiskeerFormsResources.FailureMechanismSectionAssemblyGroups_DisplayName,
                 CloseForData = (view, dataToCloseFor) => ReferenceEquals(view.AssessmentSection, dataToCloseFor),
@@ -2796,12 +2792,8 @@
             AssessmentSection assessmentSection = context.WrappedData;
             return new object[]
             {
-<<<<<<< HEAD
                 new AssemblyOverviewContext(assessmentSection),
-                new NormClassesContext(assessmentSection),
-=======
                 new AssessmentSectionAssemblyGroupsContext(assessmentSection),
->>>>>>> 07c0bd43
                 new AssemblyResultTotalContext(assessmentSection),
                 new AssemblyResultPerSectionContext(assessmentSection),
                 new AssemblyResultPerSectionMapContext(assessmentSection)
