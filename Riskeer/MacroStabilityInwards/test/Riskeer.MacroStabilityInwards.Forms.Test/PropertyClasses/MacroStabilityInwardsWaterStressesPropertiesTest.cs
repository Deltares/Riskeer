﻿// Copyright (C) Stichting Deltares 2019. All rights reserved.
//
// This file is part of Riskeer.
//
// Riskeer is free software: you can redistribute it and/or modify
// it under the terms of the GNU General Public License as published by
// the Free Software Foundation, either version 3 of the License, or
// (at your option) any later version.
// 
// This program is distributed in the hope that it will be useful,
// but WITHOUT ANY WARRANTY; without even the implied warranty of
// MERCHANTABILITY or FITNESS FOR A PARTICULAR PURPOSE. See the
// GNU General Public License for more details.
//
// You should have received a copy of the GNU General Public License
// along with this program. If not, see <http://www.gnu.org/licenses/>.
//
// All names, logos, and references to "Deltares" are registered trademarks of
// Stichting Deltares and remain full property of Stichting Deltares at all times.
// All rights reserved.

using System;
using System.ComponentModel;
using Core.Common.Base;
using Core.Common.Base.Data;
using Core.Common.Gui.Attributes;
using Core.Common.Gui.PropertyBag;
using Core.Common.TestUtil;
using NUnit.Framework;
using Rhino.Mocks;
using Riskeer.Common.Data.TestUtil;
using Riskeer.Common.Forms.ChangeHandlers;
using Riskeer.Common.Forms.PropertyClasses;
using Riskeer.Common.Forms.TestUtil;
using Riskeer.MacroStabilityInwards.CalculatedInput.TestUtil;
using Riskeer.MacroStabilityInwards.Data;
using Riskeer.MacroStabilityInwards.Data.TestUtil;
using Riskeer.MacroStabilityInwards.Forms.PropertyClasses;
using Riskeer.MacroStabilityInwards.KernelWrapper.Calculators;
using Riskeer.MacroStabilityInwards.KernelWrapper.TestUtil.Calculators;
using Riskeer.MacroStabilityInwards.KernelWrapper.TestUtil.Calculators.Waternet;
using Riskeer.MacroStabilityInwards.Primitives;

namespace Riskeer.MacroStabilityInwards.Forms.Test.PropertyClasses
{
    [TestFixture]
    public class MacroStabilityInwardsWaterStressesPropertiesTest
    {
        private const int expectedWaterLevelRiverAveragePropertyIndex = 0;
        private const int expectedDrainagePropertyIndex = 1;
        private const int expectedMinimumLevelPhreaticLineAtDikeTopRiverPropertyIndex = 2;
        private const int expectedMinimumLevelPhreaticLineAtDikeTopPolderPropertyIndex = 3;
        private const int expectedAdjustPhreaticLine3And4ForUpliftPropertyIndex = 4;
        private const int expectedLeakageLengthOutwardsPhreaticLine3PropertyIndex = 5;
        private const int expectedLeakageLengthInwardsPhreaticLine3PropertyIndex = 6;
        private const int expectedLeakageLengthOutwardsPhreaticLine4PropertyIndex = 7;
        private const int expectedLeakageLengthInwardsPhreaticLine4PropertyIndex = 8;
        private const int expectedPiezometricHeadPhreaticLine2OutwardsPropertyIndex = 9;
        private const int expectedPiezometricHeadPhreaticLine2InwardsPropertyIndex = 10;
        private const int locationExtremePropertyIndex = 11;
        private const int locationDailyPropertyIndex = 12;
        private const int waterStressLinesPropertyIndex = 13;

        [Test]
        public void Constructor_ExpectedValues()
        {
            // Setup
            var mocks = new MockRepository();
            var propertyChangeHandler = mocks.Stub<IObservablePropertyChangeHandler>();
            mocks.ReplayAll();

            var input = new MacroStabilityInwardsInput(new MacroStabilityInwardsInput.ConstructionProperties());

            // Call
            var properties = new MacroStabilityInwardsWaterStressesProperties(input,
                                                                              new GeneralMacroStabilityInwardsInput(),
                                                                              AssessmentSectionTestHelper.GetTestAssessmentLevel(),
                                                                              propertyChangeHandler);

            // Assert
            Assert.IsInstanceOf<ObjectProperties<MacroStabilityInwardsInput>>(properties);
            Assert.AreSame(input, properties.Data);

            TestHelper.AssertTypeConverter<MacroStabilityInwardsWaterStressesProperties, ExpandableObjectConverter>(
                nameof(MacroStabilityInwardsWaterStressesProperties.Drainage));
            TestHelper.AssertTypeConverter<MacroStabilityInwardsWaterStressesProperties, ExpandableObjectConverter>(
                nameof(MacroStabilityInwardsWaterStressesProperties.LocationDaily));
            TestHelper.AssertTypeConverter<MacroStabilityInwardsWaterStressesProperties, ExpandableObjectConverter>(
                nameof(MacroStabilityInwardsWaterStressesProperties.LocationExtreme));
            TestHelper.AssertTypeConverter<MacroStabilityInwardsWaterStressesProperties, ExpandableObjectConverter>(
                nameof(MacroStabilityInwardsWaterStressesProperties.WaterStressLines));

            mocks.VerifyAll();
        }

        [Test]
        public void Constructor_DataNull_ThrowsArgumentNullException()
        {
            // Setup
            var mocks = new MockRepository();
            var propertyChangeHandler = mocks.Stub<IObservablePropertyChangeHandler>();
            mocks.ReplayAll();

            // Call
            void Call() => new MacroStabilityInwardsWaterStressesProperties(null, new GeneralMacroStabilityInwardsInput(), AssessmentSectionTestHelper.GetTestAssessmentLevel(), propertyChangeHandler);

            // Assert
            var exception = Assert.Throws<ArgumentNullException>(Call);
            Assert.AreEqual("data", exception.ParamName);
            mocks.VerifyAll();
        }
        
        [Test]
        public void Constructor_GeneralInputNull_ThrowsArgumentNullException()
        {
            // Setup
            var input = new MacroStabilityInwardsInput(new MacroStabilityInwardsInput.ConstructionProperties());
            var mocks = new MockRepository();
            var propertyChangeHandler = mocks.Stub<IObservablePropertyChangeHandler>();
            mocks.ReplayAll();

            // Call
            void Call() => new MacroStabilityInwardsWaterStressesProperties(input, null, AssessmentSectionTestHelper.GetTestAssessmentLevel(), propertyChangeHandler);

            // Assert
            var exception = Assert.Throws<ArgumentNullException>(Call);
            Assert.AreEqual("generalInput", exception.ParamName);
            mocks.VerifyAll();
        }

        [Test]
        public void Constructor_PropertyChangeHandlerNull_ThrowsArgumentNullException()
        {
            // Setup
            var input = new MacroStabilityInwardsInput(new MacroStabilityInwardsInput.ConstructionProperties());

            // Call
            void Call() => new MacroStabilityInwardsWaterStressesProperties(input, new GeneralMacroStabilityInwardsInput(), AssessmentSectionTestHelper.GetTestAssessmentLevel(), null);

            // Assert
            var exception = Assert.Throws<ArgumentNullException>(Call);
            Assert.AreEqual("propertyChangeHandler", exception.ParamName);
        }

        [Test]
        public void Constructor_ValidData_PropertiesHaveExpectedAttributesValues()
        {
            // Setup
            var mocks = new MockRepository();
            var propertyChangeHandler = mocks.Stub<IObservablePropertyChangeHandler>();
            mocks.ReplayAll();

            var input = new MacroStabilityInwardsInput(new MacroStabilityInwardsInput.ConstructionProperties());

            // Call
            var properties = new MacroStabilityInwardsWaterStressesProperties(input,
                                                                              new GeneralMacroStabilityInwardsInput(),
                                                                              AssessmentSectionTestHelper.GetTestAssessmentLevel(),
                                                                              propertyChangeHandler);

            // Assert
            PropertyDescriptorCollection dynamicProperties = PropertiesTestHelper.GetAllVisiblePropertyDescriptors(properties);

            Assert.AreEqual(14, dynamicProperties.Count);

            const string waterStressesCategory = "Waterspanningen";

            PropertyDescriptor waterLevelRiverAverageProperty = dynamicProperties[expectedWaterLevelRiverAveragePropertyIndex];
            PropertiesTestHelper.AssertRequiredPropertyDescriptorProperties(
                waterLevelRiverAverageProperty,
                waterStressesCategory,
                "Gemiddeld hoog water (GHW) [m+NAP]",
                "Gemiddeld hoog water.");

            PropertyDescriptor drainageProperty = dynamicProperties[expectedDrainagePropertyIndex];
            PropertiesTestHelper.AssertRequiredPropertyDescriptorProperties(
                drainageProperty,
                waterStressesCategory,
                "Drainage",
                "Eigenschappen van drainage constructie.",
                true);

            PropertyDescriptor minimumLevelPhreaticLineAtDikeTopRiverProperty = dynamicProperties[expectedMinimumLevelPhreaticLineAtDikeTopRiverPropertyIndex];
            PropertiesTestHelper.AssertRequiredPropertyDescriptorProperties(
                minimumLevelPhreaticLineAtDikeTopRiverProperty,
                waterStressesCategory,
                "PL 1 initiële hoogte onder buitenkruin [m+NAP]",
                "Minimale hoogte van de freatische lijn onder kruin buitentalud.");

            PropertyDescriptor minimumLevelPhreaticLineAtDikeTopPolderProperty = dynamicProperties[expectedMinimumLevelPhreaticLineAtDikeTopPolderPropertyIndex];
            PropertiesTestHelper.AssertRequiredPropertyDescriptorProperties(
                minimumLevelPhreaticLineAtDikeTopPolderProperty,
                waterStressesCategory,
                "PL 1 initiële hoogte onder binnenkruin [m+NAP]",
                "Minimale hoogte van de freatische lijn onder kruin binnentalud.");

            PropertyDescriptor adjustPhreaticLine3And4ForUpliftProperty = dynamicProperties[expectedAdjustPhreaticLine3And4ForUpliftPropertyIndex];
            Assert.NotNull(adjustPhreaticLine3And4ForUpliftProperty.Attributes[typeof(DynamicReadOnlyAttribute)]);
            PropertiesTestHelper.AssertRequiredPropertyDescriptorProperties(
                adjustPhreaticLine3And4ForUpliftProperty,
                waterStressesCategory,
                "Corrigeer PL 3 en PL 4 voor opbarsten",
                "Corrigeer de stijghoogte in watervoerende zandlaag en tussenzandlaag voor opbarsten?");

            PropertyDescriptor leakageLengthOutwardsPhreaticLine3Property = dynamicProperties[expectedLeakageLengthOutwardsPhreaticLine3PropertyIndex];
            Assert.NotNull(leakageLengthOutwardsPhreaticLine3Property.Attributes[typeof(DynamicReadOnlyAttribute)]);
            PropertiesTestHelper.AssertRequiredPropertyDescriptorProperties(
                leakageLengthOutwardsPhreaticLine3Property,
                waterStressesCategory,
                "Leklengte buitenwaarts PL 3 [m]",
                "Lengtemaat die uitdrukking geeft aan de afstand waarover de stijghoogte verloopt in de diepe watervoerende zandlaag ter hoogte van het voorland.");

            PropertyDescriptor leakageLengthInwardsPhreaticLine3Property = dynamicProperties[expectedLeakageLengthInwardsPhreaticLine3PropertyIndex];
            Assert.NotNull(leakageLengthInwardsPhreaticLine3Property.Attributes[typeof(DynamicReadOnlyAttribute)]);
            PropertiesTestHelper.AssertRequiredPropertyDescriptorProperties(
                leakageLengthInwardsPhreaticLine3Property,
                waterStressesCategory,
                "Leklengte binnenwaarts PL 3 [m]",
                "Lengtemaat die uitdrukking geeft aan de afstand waarover de stijghoogte verloopt in de diepe watervoerende zandlaag ter hoogte van het achterland.");

            PropertyDescriptor leakageLengthOutwardsPhreaticLine4Property = dynamicProperties[expectedLeakageLengthOutwardsPhreaticLine4PropertyIndex];
            Assert.NotNull(leakageLengthOutwardsPhreaticLine4Property.Attributes[typeof(DynamicReadOnlyAttribute)]);
            PropertiesTestHelper.AssertRequiredPropertyDescriptorProperties(
                leakageLengthOutwardsPhreaticLine4Property,
                waterStressesCategory,
                "Leklengte buitenwaarts PL 4 [m]",
                "Lengtemaat die uitdrukking geeft aan de afstand waarover de stijghoogte verloopt in de tussenzandlaag ter hoogte van het voorland.");

            PropertyDescriptor leakageLengthInwardsPhreaticLine4Property = dynamicProperties[expectedLeakageLengthInwardsPhreaticLine4PropertyIndex];
            Assert.NotNull(leakageLengthInwardsPhreaticLine4Property.Attributes[typeof(DynamicReadOnlyAttribute)]);
            PropertiesTestHelper.AssertRequiredPropertyDescriptorProperties(
                leakageLengthInwardsPhreaticLine4Property,
                waterStressesCategory,
                "Leklengte binnenwaarts PL 4 [m]",
                "Lengtemaat die uitdrukking geeft aan de afstand waarover de stijghoogte verloopt in de tussenzandlaag ter hoogte van het achterland.");

            PropertyDescriptor piezometricHeadPhreaticLine2OutwardsProperty = dynamicProperties[expectedPiezometricHeadPhreaticLine2OutwardsPropertyIndex];
            Assert.NotNull(piezometricHeadPhreaticLine2OutwardsProperty.Attributes[typeof(DynamicReadOnlyAttribute)]);
            PropertiesTestHelper.AssertRequiredPropertyDescriptorProperties(
                piezometricHeadPhreaticLine2OutwardsProperty,
                waterStressesCategory,
                "Stijghoogte PL 2 buitenwaarts [m+NAP]",
                "Stijghoogte in de indringingslaag buitenwaarts.");

            PropertyDescriptor piezometricHeadPhreaticLine2InwardsProperty = dynamicProperties[expectedPiezometricHeadPhreaticLine2InwardsPropertyIndex];
            Assert.NotNull(piezometricHeadPhreaticLine2InwardsProperty.Attributes[typeof(DynamicReadOnlyAttribute)]);
            PropertiesTestHelper.AssertRequiredPropertyDescriptorProperties(
                piezometricHeadPhreaticLine2InwardsProperty,
                waterStressesCategory,
                "Stijghoogte PL 2 binnenwaarts [m+NAP]",
                "Stijghoogte in de indringingslaag binnenwaarts.");

            PropertyDescriptor locationExtremeProperty = dynamicProperties[locationExtremePropertyIndex];
            PropertiesTestHelper.AssertRequiredPropertyDescriptorProperties(
                locationExtremeProperty,
                waterStressesCategory,
                "Extreme omstandigheden",
                "Eigenschappen van de waterspanningen bij extreme omstandigheden.",
                true);

            PropertyDescriptor locationDailyProperty = dynamicProperties[locationDailyPropertyIndex];
            PropertiesTestHelper.AssertRequiredPropertyDescriptorProperties(
                locationDailyProperty,
                waterStressesCategory,
                "Dagelijkse omstandigheden",
                "Eigenschappen van de waterspanningen bij dagelijkse omstandigheden.",
                true);

            PropertyDescriptor waterStressLinesProperty = dynamicProperties[waterStressLinesPropertyIndex];
            PropertiesTestHelper.AssertRequiredPropertyDescriptorProperties(
                waterStressLinesProperty,
                waterStressesCategory,
                "Waterspanningslijnen",
                "Eigenschappen van de waterspanningslijnen.",
                true);

            mocks.VerifyAll();
        }

        [Test]
        public void GetProperties_WithData_ReturnExpectedValues()
        {
            // Setup
            var mocks = new MockRepository();
            var propertyChangeHandler = mocks.Stub<IObservablePropertyChangeHandler>();
            mocks.ReplayAll();

            RoundedDouble assessmentLevel = new Random(21).NextRoundedDouble();
            MacroStabilityInwardsCalculationScenario calculation = MacroStabilityInwardsCalculationScenarioTestFactory.CreateMacroStabilityInwardsCalculationScenarioWithValidInput(new TestHydraulicBoundaryLocation());
            MacroStabilityInwardsInput input = calculation.InputParameters;

            // Call
            var properties = new MacroStabilityInwardsWaterStressesProperties(input, new GeneralMacroStabilityInwardsInput(), assessmentLevel, propertyChangeHandler);

            // Assert
            Assert.AreEqual(input.WaterLevelRiverAverage, properties.WaterLevelRiverAverage);
            Assert.AreSame(input.LocationInputExtreme, properties.LocationExtreme.Data);
            Assert.AreSame(input.LocationInputDaily, properties.LocationDaily.Data);

            Assert.AreSame(input, properties.WaterStressLines.Data);

            using (new MacroStabilityInwardsCalculatorFactoryConfig())
            {
                MacroStabilityInwardsWaternetProperties waternetProperties = properties.WaterStressLines.WaternetExtreme;

                var calculatorFactory = (TestMacroStabilityInwardsCalculatorFactory) MacroStabilityInwardsCalculatorFactory.Instance;

                WaternetCalculatorStub calculator = calculatorFactory.LastCreatedWaternetExtremeCalculator;
                Assert.AreEqual(assessmentLevel, calculator.Input.AssessmentLevel);
                CalculatorOutputAssert.AssertWaternet(calculator.Output, (MacroStabilityInwardsWaternet) waternetProperties.Data);
            }

            Assert.AreSame(input, properties.Drainage.Data);
            Assert.AreEqual(input.MinimumLevelPhreaticLineAtDikeTopRiver, properties.MinimumLevelPhreaticLineAtDikeTopRiver);
            Assert.AreEqual(input.MinimumLevelPhreaticLineAtDikeTopPolder, properties.MinimumLevelPhreaticLineAtDikeTopPolder);
            Assert.AreEqual(input.AdjustPhreaticLine3And4ForUplift, properties.AdjustPhreaticLine3And4ForUplift);
            Assert.AreEqual(input.LeakageLengthOutwardsPhreaticLine3, properties.LeakageLengthOutwardsPhreaticLine3);
            Assert.AreEqual(input.LeakageLengthInwardsPhreaticLine3, properties.LeakageLengthInwardsPhreaticLine3);
            Assert.AreEqual(input.LeakageLengthOutwardsPhreaticLine4, properties.LeakageLengthOutwardsPhreaticLine4);
            Assert.AreEqual(input.LeakageLengthInwardsPhreaticLine4, properties.LeakageLengthInwardsPhreaticLine4);
            Assert.AreEqual(input.PiezometricHeadPhreaticLine2Outwards, properties.PiezometricHeadPhreaticLine2Outwards);
            Assert.AreEqual(input.PiezometricHeadPhreaticLine2Inwards, properties.PiezometricHeadPhreaticLine2Inwards);
            mocks.VerifyAll();
        }

        [Test]
        public void GivenPropertiesWithData_WhenChangingProperties_ThenPropertiesSetOnInput()
        {
            // Given
            var calculation = new MacroStabilityInwardsCalculationScenario();
            MacroStabilityInwardsInput input = calculation.InputParameters;

<<<<<<< HEAD
            var propertyChangeHandler = new ObservablePropertyChangeHandler(calculation, input);
            var properties = new MacroStabilityInwardsWaterStressesProperties(input,
=======
            var propertyChangeHandler = new ObservablePropertyChangeHandler(calculationItem, input);
            var properties = new MacroStabilityInwardsWaterStressesProperties(input, 
                                                                              new GeneralMacroStabilityInwardsInput(),
>>>>>>> 1968b482
                                                                              AssessmentSectionTestHelper.GetTestAssessmentLevel(),
                                                                              propertyChangeHandler);

            var random = new Random(21);
            double waterLevelRiverAverage = random.NextDouble();
            double minimumLevelPhreaticLineAtDikeTopRiver = random.NextDouble();
            double minimumLevelPhreaticLineAtDikeTopPolder = random.NextDouble();
            bool adjustPhreaticLine3And4ForUplift = random.NextBoolean();
            double leakageLengthOutwardsPhreaticLine3 = random.NextDouble();
            double leakageLengthInwardsPhreaticLine3 = random.NextDouble();
            double leakageLengthOutwardsPhreaticLine4 = random.NextDouble();
            double leakageLengthInwardsPhreaticLine4 = random.NextDouble();
            double piezometricHeadPhreaticLine2Outwards = random.NextDouble();
            double piezometricHeadPhreaticLine2Inwards = random.NextDouble();

            // When
            properties.WaterLevelRiverAverage = (RoundedDouble) waterLevelRiverAverage;
            properties.MinimumLevelPhreaticLineAtDikeTopRiver = (RoundedDouble) minimumLevelPhreaticLineAtDikeTopRiver;
            properties.MinimumLevelPhreaticLineAtDikeTopPolder = (RoundedDouble) minimumLevelPhreaticLineAtDikeTopPolder;
            properties.AdjustPhreaticLine3And4ForUplift = adjustPhreaticLine3And4ForUplift;
            properties.LeakageLengthOutwardsPhreaticLine3 = (RoundedDouble) leakageLengthOutwardsPhreaticLine3;
            properties.LeakageLengthInwardsPhreaticLine3 = (RoundedDouble) leakageLengthInwardsPhreaticLine3;
            properties.LeakageLengthOutwardsPhreaticLine4 = (RoundedDouble) leakageLengthOutwardsPhreaticLine4;
            properties.LeakageLengthInwardsPhreaticLine4 = (RoundedDouble) leakageLengthInwardsPhreaticLine4;
            properties.PiezometricHeadPhreaticLine2Outwards = (RoundedDouble) piezometricHeadPhreaticLine2Outwards;
            properties.PiezometricHeadPhreaticLine2Inwards = (RoundedDouble) piezometricHeadPhreaticLine2Inwards;

            // Then
            Assert.AreEqual(waterLevelRiverAverage, input.WaterLevelRiverAverage,
                            input.WaterLevelRiverAverage.GetAccuracy());
            Assert.AreEqual(minimumLevelPhreaticLineAtDikeTopRiver, input.MinimumLevelPhreaticLineAtDikeTopRiver,
                            input.MinimumLevelPhreaticLineAtDikeTopRiver.GetAccuracy());
            Assert.AreEqual(minimumLevelPhreaticLineAtDikeTopPolder, input.MinimumLevelPhreaticLineAtDikeTopPolder,
                            input.MinimumLevelPhreaticLineAtDikeTopPolder.GetAccuracy());
            Assert.AreEqual(adjustPhreaticLine3And4ForUplift, input.AdjustPhreaticLine3And4ForUplift);
            Assert.AreEqual(leakageLengthOutwardsPhreaticLine3, input.LeakageLengthOutwardsPhreaticLine3,
                            input.LeakageLengthOutwardsPhreaticLine3.GetAccuracy());
            Assert.AreEqual(leakageLengthInwardsPhreaticLine3, input.LeakageLengthInwardsPhreaticLine3,
                            input.LeakageLengthInwardsPhreaticLine3.GetAccuracy());
            Assert.AreEqual(leakageLengthOutwardsPhreaticLine4, input.LeakageLengthOutwardsPhreaticLine4,
                            input.LeakageLengthOutwardsPhreaticLine4.GetAccuracy());
            Assert.AreEqual(leakageLengthInwardsPhreaticLine4, input.LeakageLengthInwardsPhreaticLine4,
                            input.LeakageLengthInwardsPhreaticLine4.GetAccuracy());
            Assert.AreEqual(piezometricHeadPhreaticLine2Outwards, input.PiezometricHeadPhreaticLine2Outwards,
                            input.PiezometricHeadPhreaticLine2Outwards.GetAccuracy());
            Assert.AreEqual(piezometricHeadPhreaticLine2Inwards, input.PiezometricHeadPhreaticLine2Inwards,
                            input.PiezometricHeadPhreaticLine2Inwards.GetAccuracy());
        }

        [Test]
        public void WaterLevelRiverAverage_SetValidValue_SetsValueAndUpdatesObservers()
        {
            // Setup
            var calculation = new MacroStabilityInwardsCalculationScenario();

            // Call & Assert
            SetPropertyAndVerifyNotificationsForCalculation(properties => properties.WaterLevelRiverAverage = (RoundedDouble) 1, calculation);
        }

        [Test]
        public void MinimumLevelPhreaticLineAtDikeTopRiver_SetValidValue_SetsValueAndUpdatesObservers()
        {
            // Setup
            var calculation = new MacroStabilityInwardsCalculationScenario();

            // Call & Assert
            SetPropertyAndVerifyNotificationsForCalculation(properties => properties.MinimumLevelPhreaticLineAtDikeTopRiver = (RoundedDouble) 1, calculation);
        }

        [Test]
        public void MinimumLevelPhreaticLineAtDikeTopPolder_SetValidValue_SetsValueAndUpdatesObservers()
        {
            // Setup
            var calculation = new MacroStabilityInwardsCalculationScenario();

            // Call & Assert
            SetPropertyAndVerifyNotificationsForCalculation(properties => properties.MinimumLevelPhreaticLineAtDikeTopPolder = (RoundedDouble) 1, calculation);
        }

        [Test]
        public void AdjustPhreaticLine3And4ForUplift_SetValidValue_SetsValueAndUpdatesObservers()
        {
            // Setup
            var calculation = new MacroStabilityInwardsCalculationScenario();

            // Call & Assert
            SetPropertyAndVerifyNotificationsForCalculation(properties => properties.AdjustPhreaticLine3And4ForUplift = true, calculation);
        }

        [Test]
        public void LeakageLengthOutwardsPhreaticLine3_SetValidValue_SetsValueAndUpdatesObservers()
        {
            // Setup
            var calculation = new MacroStabilityInwardsCalculationScenario();

            // Call & Assert
            SetPropertyAndVerifyNotificationsForCalculation(properties => properties.LeakageLengthOutwardsPhreaticLine3 = (RoundedDouble) 1, calculation);
        }

        [Test]
        public void LeakageLengthInwardsPhreaticLine3_SetValidValue_SetsValueAndUpdatesObservers()
        {
            // Setup
            var calculation = new MacroStabilityInwardsCalculationScenario();

            // Call & Assert
            SetPropertyAndVerifyNotificationsForCalculation(properties => properties.LeakageLengthInwardsPhreaticLine3 = (RoundedDouble) 1, calculation);
        }

        [Test]
        public void LeakageLengthOutwardsPhreaticLine4_SetValidValue_SetsValueAndUpdatesObservers()
        {
            // Setup
            var calculation = new MacroStabilityInwardsCalculationScenario();

            // Call & Assert
            SetPropertyAndVerifyNotificationsForCalculation(properties => properties.LeakageLengthOutwardsPhreaticLine4 = (RoundedDouble) 1, calculation);
        }

        [Test]
        public void LeakageLengthInwardsPhreaticLine4_SetValidValue_SetsValueAndUpdatesObservers()
        {
            // Setup
            var calculation = new MacroStabilityInwardsCalculationScenario();

            // Call & Assert
            SetPropertyAndVerifyNotificationsForCalculation(properties => properties.LeakageLengthInwardsPhreaticLine4 = (RoundedDouble) 1, calculation);
        }

        [Test]
        public void PiezometricHeadPhreaticLine2Outwards_SetValidValue_SetsValueAndUpdatesObservers()
        {
            // Setup
            var calculation = new MacroStabilityInwardsCalculationScenario();

            // Call & Assert
            SetPropertyAndVerifyNotificationsForCalculation(properties => properties.PiezometricHeadPhreaticLine2Outwards = (RoundedDouble) 1, calculation);
        }

        [Test]
        public void PiezometricHeadPhreaticLine2Inwards_SetValidValue_SetsValueAndUpdatesObservers()
        {
            // Setup
            var calculation = new MacroStabilityInwardsCalculationScenario();

            // Call & Assert
            SetPropertyAndVerifyNotificationsForCalculation(properties => properties.PiezometricHeadPhreaticLine2Inwards = (RoundedDouble) 1, calculation);
        }

        [Test]
        public void DynamicReadOnlyValidationMethod_DikeSoilScenarioSandDikeOnSand_ReturnsExpectedReadOnly()
        {
            // Setup
            var mocks = new MockRepository();
            var propertyChangeHandler = mocks.Stub<IObservablePropertyChangeHandler>();
            mocks.ReplayAll();

            var input = new MacroStabilityInwardsInput(new MacroStabilityInwardsInput.ConstructionProperties())
            {
                DikeSoilScenario = MacroStabilityInwardsDikeSoilScenario.SandDikeOnSand
            };
            var properties = new MacroStabilityInwardsWaterStressesProperties(input,
                                                                              new GeneralMacroStabilityInwardsInput(),
                                                                              AssessmentSectionTestHelper.GetTestAssessmentLevel(),
                                                                              propertyChangeHandler);

            // Call & Assert
            Assert.IsTrue(properties.DynamicReadOnlyValidationMethod(nameof(MacroStabilityInwardsWaterStressesProperties.AdjustPhreaticLine3And4ForUplift)));
            Assert.IsTrue(properties.DynamicReadOnlyValidationMethod(nameof(MacroStabilityInwardsWaterStressesProperties.LeakageLengthInwardsPhreaticLine3)));
            Assert.IsTrue(properties.DynamicReadOnlyValidationMethod(nameof(MacroStabilityInwardsWaterStressesProperties.LeakageLengthOutwardsPhreaticLine3)));
            Assert.IsTrue(properties.DynamicReadOnlyValidationMethod(nameof(MacroStabilityInwardsWaterStressesProperties.LeakageLengthInwardsPhreaticLine4)));
            Assert.IsTrue(properties.DynamicReadOnlyValidationMethod(nameof(MacroStabilityInwardsWaterStressesProperties.LeakageLengthOutwardsPhreaticLine4)));
            Assert.IsTrue(properties.DynamicReadOnlyValidationMethod(nameof(MacroStabilityInwardsWaterStressesProperties.PiezometricHeadPhreaticLine2Inwards)));
            Assert.IsTrue(properties.DynamicReadOnlyValidationMethod(nameof(MacroStabilityInwardsWaterStressesProperties.PiezometricHeadPhreaticLine2Outwards)));
            Assert.IsFalse(properties.DynamicReadOnlyValidationMethod(nameof(MacroStabilityInwardsWaterStressesProperties.WaterLevelRiverAverage)));
            Assert.IsFalse(properties.DynamicReadOnlyValidationMethod(nameof(MacroStabilityInwardsWaterStressesProperties.MinimumLevelPhreaticLineAtDikeTopPolder)));
            Assert.IsFalse(properties.DynamicReadOnlyValidationMethod(nameof(MacroStabilityInwardsWaterStressesProperties.MinimumLevelPhreaticLineAtDikeTopRiver)));
        }

        [Test]
        public void DynamicReadOnlyValidationMethod_DikeSoilScenarioClayDikeOnSand_ReturnsExpectedReadOnly()
        {
            // Setup
            var mocks = new MockRepository();
            var propertyChangeHandler = mocks.Stub<IObservablePropertyChangeHandler>();
            mocks.ReplayAll();

            var input = new MacroStabilityInwardsInput(new MacroStabilityInwardsInput.ConstructionProperties())
            {
                DikeSoilScenario = MacroStabilityInwardsDikeSoilScenario.ClayDikeOnSand
            };
            var properties = new MacroStabilityInwardsWaterStressesProperties(input,
                                                                              new GeneralMacroStabilityInwardsInput(),
                                                                              AssessmentSectionTestHelper.GetTestAssessmentLevel(),
                                                                              propertyChangeHandler);

            // Call & Assert
            Assert.IsFalse(properties.DynamicReadOnlyValidationMethod(nameof(MacroStabilityInwardsWaterStressesProperties.AdjustPhreaticLine3And4ForUplift)));
            Assert.IsFalse(properties.DynamicReadOnlyValidationMethod(nameof(MacroStabilityInwardsWaterStressesProperties.LeakageLengthInwardsPhreaticLine3)));
            Assert.IsFalse(properties.DynamicReadOnlyValidationMethod(nameof(MacroStabilityInwardsWaterStressesProperties.LeakageLengthOutwardsPhreaticLine3)));
            Assert.IsTrue(properties.DynamicReadOnlyValidationMethod(nameof(MacroStabilityInwardsWaterStressesProperties.LeakageLengthInwardsPhreaticLine4)));
            Assert.IsTrue(properties.DynamicReadOnlyValidationMethod(nameof(MacroStabilityInwardsWaterStressesProperties.LeakageLengthOutwardsPhreaticLine4)));
            Assert.IsFalse(properties.DynamicReadOnlyValidationMethod(nameof(MacroStabilityInwardsWaterStressesProperties.PiezometricHeadPhreaticLine2Inwards)));
            Assert.IsFalse(properties.DynamicReadOnlyValidationMethod(nameof(MacroStabilityInwardsWaterStressesProperties.PiezometricHeadPhreaticLine2Outwards)));
            Assert.IsFalse(properties.DynamicReadOnlyValidationMethod(nameof(MacroStabilityInwardsWaterStressesProperties.WaterLevelRiverAverage)));
            Assert.IsFalse(properties.DynamicReadOnlyValidationMethod(nameof(MacroStabilityInwardsWaterStressesProperties.MinimumLevelPhreaticLineAtDikeTopPolder)));
            Assert.IsFalse(properties.DynamicReadOnlyValidationMethod(nameof(MacroStabilityInwardsWaterStressesProperties.MinimumLevelPhreaticLineAtDikeTopRiver)));
        }

        [Test]
        [TestCase(MacroStabilityInwardsDikeSoilScenario.ClayDikeOnClay)]
        [TestCase(MacroStabilityInwardsDikeSoilScenario.SandDikeOnClay)]
        public void DynamicReadOnlyValidationMethod_OtherDikeSoilScenario_ReturnsExpectedReadOnly(MacroStabilityInwardsDikeSoilScenario dikeSoilScenario)
        {
            // Setup
            var mocks = new MockRepository();
            var propertyChangeHandler = mocks.Stub<IObservablePropertyChangeHandler>();
            mocks.ReplayAll();

            var input = new MacroStabilityInwardsInput(new MacroStabilityInwardsInput.ConstructionProperties())
            {
                DikeSoilScenario = dikeSoilScenario
            };
            var properties = new MacroStabilityInwardsWaterStressesProperties(input,
                                                                              new GeneralMacroStabilityInwardsInput(),
                                                                              AssessmentSectionTestHelper.GetTestAssessmentLevel(),
                                                                              propertyChangeHandler);

            // Call & Assert
            Assert.IsFalse(properties.DynamicReadOnlyValidationMethod(nameof(MacroStabilityInwardsWaterStressesProperties.AdjustPhreaticLine3And4ForUplift)));
            Assert.IsFalse(properties.DynamicReadOnlyValidationMethod(nameof(MacroStabilityInwardsWaterStressesProperties.LeakageLengthInwardsPhreaticLine3)));
            Assert.IsFalse(properties.DynamicReadOnlyValidationMethod(nameof(MacroStabilityInwardsWaterStressesProperties.LeakageLengthOutwardsPhreaticLine3)));
            Assert.IsFalse(properties.DynamicReadOnlyValidationMethod(nameof(MacroStabilityInwardsWaterStressesProperties.LeakageLengthInwardsPhreaticLine4)));
            Assert.IsFalse(properties.DynamicReadOnlyValidationMethod(nameof(MacroStabilityInwardsWaterStressesProperties.LeakageLengthOutwardsPhreaticLine4)));
            Assert.IsFalse(properties.DynamicReadOnlyValidationMethod(nameof(MacroStabilityInwardsWaterStressesProperties.PiezometricHeadPhreaticLine2Inwards)));
            Assert.IsFalse(properties.DynamicReadOnlyValidationMethod(nameof(MacroStabilityInwardsWaterStressesProperties.PiezometricHeadPhreaticLine2Outwards)));
            Assert.IsFalse(properties.DynamicReadOnlyValidationMethod(nameof(MacroStabilityInwardsWaterStressesProperties.WaterLevelRiverAverage)));
            Assert.IsFalse(properties.DynamicReadOnlyValidationMethod(nameof(MacroStabilityInwardsWaterStressesProperties.MinimumLevelPhreaticLineAtDikeTopPolder)));
            Assert.IsFalse(properties.DynamicReadOnlyValidationMethod(nameof(MacroStabilityInwardsWaterStressesProperties.MinimumLevelPhreaticLineAtDikeTopRiver)));
        }

        [Test]
        public void ToString_Always_ReturnEmptyString()
        {
            // Setup
            var mocks = new MockRepository();
            var propertyChangeHandler = mocks.Stub<IObservablePropertyChangeHandler>();
            mocks.ReplayAll();

            var input = new MacroStabilityInwardsInput(new MacroStabilityInwardsInput.ConstructionProperties());
            var properties = new MacroStabilityInwardsWaterStressesProperties(input,
                                                                              new GeneralMacroStabilityInwardsInput(),
                                                                              AssessmentSectionTestHelper.GetTestAssessmentLevel(),
                                                                              propertyChangeHandler);

            // Call
            string toString = properties.ToString();

            // Assert
            Assert.AreEqual(string.Empty, toString);
        }

        private static void SetPropertyAndVerifyNotificationsForCalculation(Action<MacroStabilityInwardsWaterStressesProperties> setProperty,
                                                                            MacroStabilityInwardsCalculation calculation)
        {
            // Setup
            var mocks = new MockRepository();
            var observable = mocks.StrictMock<IObservable>();
            observable.Expect(o => o.NotifyObservers());
            mocks.ReplayAll();

            MacroStabilityInwardsInput input = calculation.InputParameters;

            var propertyChangeHandler = new SetPropertyValueAfterConfirmationParameterTester(new[]
            {
                observable
            });

            var properties = new MacroStabilityInwardsWaterStressesProperties(input,
                                                                              new GeneralMacroStabilityInwardsInput(),
                                                                              AssessmentSectionTestHelper.GetTestAssessmentLevel(),
                                                                              propertyChangeHandler);

            // Call
            setProperty(properties);

            // Assert
            Assert.IsTrue(propertyChangeHandler.Called);
            mocks.VerifyAll();
        }
    }
}<|MERGE_RESOLUTION|>--- conflicted
+++ resolved
@@ -330,14 +330,9 @@
             var calculation = new MacroStabilityInwardsCalculationScenario();
             MacroStabilityInwardsInput input = calculation.InputParameters;
 
-<<<<<<< HEAD
             var propertyChangeHandler = new ObservablePropertyChangeHandler(calculation, input);
-            var properties = new MacroStabilityInwardsWaterStressesProperties(input,
-=======
-            var propertyChangeHandler = new ObservablePropertyChangeHandler(calculationItem, input);
             var properties = new MacroStabilityInwardsWaterStressesProperties(input, 
                                                                               new GeneralMacroStabilityInwardsInput(),
->>>>>>> 1968b482
                                                                               AssessmentSectionTestHelper.GetTestAssessmentLevel(),
                                                                               propertyChangeHandler);
 
