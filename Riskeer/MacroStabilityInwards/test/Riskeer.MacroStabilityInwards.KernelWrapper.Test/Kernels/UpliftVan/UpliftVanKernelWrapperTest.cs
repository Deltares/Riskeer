﻿// Copyright (C) Stichting Deltares 2019. All rights reserved.
//
// This file is part of Riskeer.
//
// Riskeer is free software: you can redistribute it and/or modify
// it under the terms of the GNU General Public License as published by
// the Free Software Foundation, either version 3 of the License, or
// (at your option) any later version.
// 
// This program is distributed in the hope that it will be useful,
// but WITHOUT ANY WARRANTY; without even the implied warranty of
// MERCHANTABILITY or FITNESS FOR A PARTICULAR PURPOSE. See the
// GNU General Public License for more details.
//
// You should have received a copy of the GNU General Public License
// along with this program. If not, see <http://www.gnu.org/licenses/>.
//
// All names, logos, and references to "Deltares" are registered trademarks of
// Stichting Deltares and remain full property of Stichting Deltares at all times.
// All rights reserved.

using System;
using System.Collections.Generic;
using Deltares.MacroStability.CSharpWrapper;
using Deltares.MacroStability.CSharpWrapper.Output;
using NUnit.Framework;
using Rhino.Mocks;
using Riskeer.MacroStabilityInwards.KernelWrapper.Kernels.UpliftVan;
using Riskeer.MacroStabilityInwards.KernelWrapper.TestUtil.Kernels;

namespace Riskeer.MacroStabilityInwards.KernelWrapper.Test.Kernels.UpliftVan
{
    [TestFixture]
    public class UpliftVanKernelWrapperTest
    {
        [Test]
        public void Constructor_CalculatorNull_ThrowsArgumentNullException()
        {
            // Setup
            var mocks = new MockRepository();
            var validator = mocks.Stub<IValidator>();
            mocks.ReplayAll();

            // Call
            void Call() => new UpliftVanKernelWrapper(null, validator);

            // Assert
            var exception = Assert.Throws<ArgumentNullException>(Call);
            Assert.AreEqual("calculator", exception.ParamName);
            mocks.VerifyAll();
        }

        [Test]
        public void Constructor_ValidatorNull_ThrowsArgumentNullException()
        {
            // Setup
            var mocks = new MockRepository();
            var calculator = mocks.Stub<ICalculator>();
            mocks.ReplayAll();

            // Call
            void Call() => new UpliftVanKernelWrapper(calculator, null);

            // Assert
            var exception = Assert.Throws<ArgumentNullException>(Call);
            Assert.AreEqual("validator", exception.ParamName);
            mocks.VerifyAll();
        }

        [Test]
        public void Constructor_ExpectedValues()
        {
            // Setup
            var mocks = new MockRepository();
            var calculator = mocks.Stub<ICalculator>();
            var validator = mocks.Stub<IValidator>();
            mocks.ReplayAll();

            // Call
            var kernel = new UpliftVanKernelWrapper(calculator, validator);

            // Assert
            Assert.IsInstanceOf<IUpliftVanKernel>(kernel);
            Assert.IsNaN(kernel.FactorOfStability);
            Assert.IsNaN(kernel.ForbiddenZonesXEntryMin);
            Assert.IsNaN(kernel.ForbiddenZonesXEntryMax);
            Assert.IsNull(kernel.SlidingCurveResult);
            Assert.IsNull(kernel.UpliftVanCalculationGridResult);
            Assert.IsNull(kernel.CalculationMessages);
            mocks.VerifyAll();
        }

        [Test]
        public void Calculate_SuccessfulCalculation_OutputSet()
        {
            // Setup
            var random = new Random(21);
            var calculatorOutput = new MacroStabilityOutput
            {
                StabilityOutput = new StabilityOutput
                {
                    Succeeded = true,
                    SafetyFactor = random.NextDouble()
                },
                PreprocessingOutputBase = new UpliftVanPreprocessingOutput
                {
                    ForbiddenZone = new ForbiddenZones
                    {
                        XEntryMin = random.NextDouble(),
                        XEntryMax = random.NextDouble()
                    }
                }
            };

            var mocks = new MockRepository();
            var calculator = mocks.Stub<ICalculator>();
            calculator.Stub(c => c.Calculate()).Return(calculatorOutput);
            var validator = mocks.Stub<IValidator>();
            mocks.ReplayAll();

            var kernel = new UpliftVanKernelWrapper(calculator, validator);

            // Call
            kernel.Calculate();

            // Assert
            Assert.AreEqual(calculatorOutput.StabilityOutput.SafetyFactor, kernel.FactorOfStability);
            Assert.AreEqual(calculatorOutput.PreprocessingOutputBase.ForbiddenZone.XEntryMin, kernel.ForbiddenZonesXEntryMin);
            Assert.AreEqual(calculatorOutput.PreprocessingOutputBase.ForbiddenZone.XEntryMax, kernel.ForbiddenZonesXEntryMax);

            Assert.AreSame((DualSlidingCircleMinimumSafetyCurve) calculatorOutput.StabilityOutput.MinimumSafetyCurve, kernel.SlidingCurveResult);
            Assert.AreSame(((UpliftVanPreprocessingOutput) calculatorOutput.PreprocessingOutputBase).UpliftVanCalculationGrid, kernel.UpliftVanCalculationGridResult);
            mocks.VerifyAll();
        }

        [Test]
        public void Calculate_CalculationNotSuccessful_ThrowsUpliftVanKernelWrapperException()
        {
            // Setup
            var calculatorOutput = new MacroStabilityOutput
            {
                StabilityOutput = new StabilityOutput
                {
                    Succeeded = false,
                    Messages = new[]
                    {
                        MessageHelper.CreateMessage(MessageType.Error, "Message 1"),
                        MessageHelper.CreateMessage(MessageType.Error, "Message 2")
                    }
                }
            };

            var mocks = new MockRepository();
            var calculator = mocks.Stub<ICalculator>();
            calculator.Stub(c => c.Calculate()).Return(calculatorOutput);
            var validator = mocks.Stub<IValidator>();
            mocks.ReplayAll();

            var kernel = new UpliftVanKernelWrapper(calculator, validator);

            // Call
            void Call() => kernel.Calculate();

            // Assert
            var exception = Assert.Throws<UpliftVanKernelWrapperException>(Call);
            Assert.IsNull(exception.InnerException);
            Assert.AreEqual($"Exception of type '{typeof(UpliftVanKernelWrapperException)}' was thrown.", exception.Message);
            CollectionAssert.AreEqual(calculatorOutput.StabilityOutput.Messages, exception.Messages);

            mocks.VerifyAll();
        }

        [Test]
        public void Calculate_CalculatorMessagesNull_CalculationMessagesEmpty()
        {
            // Setup
            var calculatorOutput = new MacroStabilityOutput
            {
                StabilityOutput = new StabilityOutput
                {
                    Succeeded = true
                },
                PreprocessingOutputBase = new UpliftVanPreprocessingOutput
                {
                    ForbiddenZone = new ForbiddenZones()
                }
            };

            var mocks = new MockRepository();
            var calculator = mocks.Stub<ICalculator>();
            calculator.Stub(c => c.Calculate()).Return(calculatorOutput);
            var validator = mocks.Stub<IValidator>();
            mocks.ReplayAll();

            var kernel = new UpliftVanKernelWrapper(calculator, validator);

            // Call
            kernel.Calculate();

            // Assert
<<<<<<< HEAD
            LogMessage[] errorMessages = kernel.CalculationMessages.Where(m => m.MessageType == LogMessageType.Error
                                                                               || m.MessageType == LogMessageType.FatalError).ToArray();
            Assert.AreEqual(0, errorMessages.Length);

            Assert.IsFalse(double.IsNaN(kernel.FactorOfStability));
            Assert.IsFalse(double.IsNaN(kernel.ForbiddenZonesXEntryMin));
            Assert.IsFalse(double.IsNaN(kernel.ForbiddenZonesXEntryMax));
            Assert.IsNotNull(kernel.SlidingCurveResult);
            Assert.IsNotNull(kernel.SlipPlaneResult);
=======
            CollectionAssert.IsEmpty(kernel.CalculationMessages);
            mocks.VerifyAll();
>>>>>>> fa08c1e4
        }

        [Test]
        public void Calculate_CalculatorHasMessages_CalculationMessagesSet()
        {
            // Setup
            var calculatorOutput = new MacroStabilityOutput
            {
                StabilityOutput = new StabilityOutput
                {
                    Messages = new Message[0],
                    Succeeded = true
                },
                PreprocessingOutputBase = new UpliftVanPreprocessingOutput
                {
                    ForbiddenZone = new ForbiddenZones()
                }
            };

            var mocks = new MockRepository();
            var calculator = mocks.Stub<ICalculator>();
            calculator.Stub(c => c.Calculate()).Return(calculatorOutput);
            var validator = mocks.Stub<IValidator>();
            mocks.ReplayAll();

            var kernel = new UpliftVanKernelWrapper(calculator, validator);

            // Call
            kernel.Calculate();

            // Assert
            Assert.AreSame(calculatorOutput.StabilityOutput.Messages, kernel.CalculationMessages);
            mocks.VerifyAll();
        }

        [Test]
        public void Calculate_ExceptionInWrappedKernel_ThrowsUpliftVanKernelWrapperException()
        {
            // Setup
            var exceptionToThrow = new Exception();

            var mocks = new MockRepository();
            var calculator = mocks.Stub<ICalculator>();
            calculator.Stub(c => c.Calculate()).Throw(exceptionToThrow);
            var validator = mocks.Stub<IValidator>();
            mocks.ReplayAll();

            var kernel = new UpliftVanKernelWrapper(calculator, validator);

            // Call
            void Call() => kernel.Calculate();

            // Assert
            var exception = Assert.Throws<UpliftVanKernelWrapperException>(Call);
            Assert.AreSame(exceptionToThrow, exception.InnerException);
            Assert.AreEqual(exception.InnerException.Message, exception.Message);
            mocks.VerifyAll();
        }

        [Test]
        public void Calculate_ExceptionDuringCalculation_OutputPropertiesNotSet()
        {
            // Setup
            var mocks = new MockRepository();
            var calculator = mocks.Stub<ICalculator>();
            calculator.Stub(c => c.Calculate()).Throw(new Exception());
            var validator = mocks.Stub<IValidator>();
            mocks.ReplayAll();

            var kernel = new UpliftVanKernelWrapper(calculator, validator);

            // Call
            void Call() => kernel.Calculate();

            // Assert
            Assert.Throws<UpliftVanKernelWrapperException>(Call);
            Assert.IsNaN(kernel.FactorOfStability);
            Assert.IsNaN(kernel.ForbiddenZonesXEntryMax);
            Assert.IsNaN(kernel.ForbiddenZonesXEntryMin);
            Assert.IsNull(kernel.SlidingCurveResult);
            Assert.IsNull(kernel.UpliftVanCalculationGridResult);
            mocks.VerifyAll();
        }

        [Test]
        public void Validate_ValidationCompleted_ReturnsValidationMessages()
        {
<<<<<<< HEAD
            Assert.AreEqual(GridOrientation.Inwards, stabilityModel.GridOrientation);
            Assert.IsNotNull(stabilityModel.SlipCircle);
            Assert.AreEqual(SearchAlgorithm.Grid, stabilityModel.SearchAlgorithm);
            Assert.AreEqual(ModelOptions.UpliftVan, stabilityModel.ModelOption);

            Assert.AreEqual(0.8, kernelModel.PreprocessingModel.SearchAreaConditions.MaxSpacingBetweenBoundaries);
            Assert.IsTrue(kernelModel.PreprocessingModel.SearchAreaConditions.OnlyAbovePleistoceen);

            Assert.AreEqual(2, kernelModel.PreprocessingModel.PreProcessingConstructionStages.Count);
            kernelModel.PreprocessingModel.PreProcessingConstructionStages.ForEachElementDo(
                ppcs => Assert.AreSame(stabilityModel, ppcs.StabilityModel));
        }
=======
            // Setup
            var validationOutput = new ValidationOutput
            {
                Messages = new Message[0]
            };
>>>>>>> fa08c1e4

            var mocks = new MockRepository();
            var calculator = mocks.Stub<ICalculator>();
            var validator = mocks.Stub<IValidator>();
            validator.Stub(v => v.Validate()).Return(validationOutput);
            mocks.ReplayAll();

            var kernel = new UpliftVanKernelWrapper(calculator, validator);

            // Call
            IEnumerable<Message> validationMessages = kernel.Validate();

            // Assert
            Assert.AreSame(validationOutput.Messages, validationMessages);
            mocks.VerifyAll();
        }

        [Test]
        public void Validate_ExceptionInWrappedKernel_ThrowsUpliftVanKernelWrapperException()
        {
            // Setup
            var exceptionToThrow = new Exception();

            var mocks = new MockRepository();
            var calculator = mocks.Stub<ICalculator>();
            var validator = mocks.Stub<IValidator>();
            validator.Stub(v => v.Validate()).Throw(exceptionToThrow);
            mocks.ReplayAll();

            var kernel = new UpliftVanKernelWrapper(calculator, validator);

            // Call
            void Call() => kernel.Validate();

            // Assert
            var exception = Assert.Throws<UpliftVanKernelWrapperException>(Call);
            Assert.AreSame(exceptionToThrow, exception.InnerException);
            Assert.AreEqual(exception.InnerException.Message, exception.Message);
        }
    }
}<|MERGE_RESOLUTION|>--- conflicted
+++ resolved
@@ -198,20 +198,8 @@
             kernel.Calculate();
 
             // Assert
-<<<<<<< HEAD
-            LogMessage[] errorMessages = kernel.CalculationMessages.Where(m => m.MessageType == LogMessageType.Error
-                                                                               || m.MessageType == LogMessageType.FatalError).ToArray();
-            Assert.AreEqual(0, errorMessages.Length);
-
-            Assert.IsFalse(double.IsNaN(kernel.FactorOfStability));
-            Assert.IsFalse(double.IsNaN(kernel.ForbiddenZonesXEntryMin));
-            Assert.IsFalse(double.IsNaN(kernel.ForbiddenZonesXEntryMax));
-            Assert.IsNotNull(kernel.SlidingCurveResult);
-            Assert.IsNotNull(kernel.SlipPlaneResult);
-=======
             CollectionAssert.IsEmpty(kernel.CalculationMessages);
             mocks.VerifyAll();
->>>>>>> fa08c1e4
         }
 
         [Test]
@@ -299,26 +287,11 @@
         [Test]
         public void Validate_ValidationCompleted_ReturnsValidationMessages()
         {
-<<<<<<< HEAD
-            Assert.AreEqual(GridOrientation.Inwards, stabilityModel.GridOrientation);
-            Assert.IsNotNull(stabilityModel.SlipCircle);
-            Assert.AreEqual(SearchAlgorithm.Grid, stabilityModel.SearchAlgorithm);
-            Assert.AreEqual(ModelOptions.UpliftVan, stabilityModel.ModelOption);
-
-            Assert.AreEqual(0.8, kernelModel.PreprocessingModel.SearchAreaConditions.MaxSpacingBetweenBoundaries);
-            Assert.IsTrue(kernelModel.PreprocessingModel.SearchAreaConditions.OnlyAbovePleistoceen);
-
-            Assert.AreEqual(2, kernelModel.PreprocessingModel.PreProcessingConstructionStages.Count);
-            kernelModel.PreprocessingModel.PreProcessingConstructionStages.ForEachElementDo(
-                ppcs => Assert.AreSame(stabilityModel, ppcs.StabilityModel));
-        }
-=======
             // Setup
             var validationOutput = new ValidationOutput
             {
                 Messages = new Message[0]
             };
->>>>>>> fa08c1e4
 
             var mocks = new MockRepository();
             var calculator = mocks.Stub<ICalculator>();
